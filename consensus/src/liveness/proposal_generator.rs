--- conflicted
+++ resolved
@@ -664,15 +664,9 @@
         voting_power_ratio: f64,
         timestamp: Duration,
         round: Round,
-<<<<<<< HEAD
-    ) -> (u64, u64, Option<usize>, Duration) {
-        let mut values_max_block_txns = vec![self.max_block_unique_txns];
-        let mut values_max_block_bytes = vec![self.max_block_bytes];
-=======
     ) -> (PayloadTxnsSize, u64, Option<u64>, Option<u64>, Duration) {
         let mut values_max_block_txns_after_filtering = vec![self.max_block_txns_after_filtering];
         let mut values_max_block = vec![self.max_block_txns];
->>>>>>> c1ea4886
         let mut values_proposal_delay = vec![Duration::ZERO];
         let mut block_gas_limit_override = None;
 
