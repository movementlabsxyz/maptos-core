--- conflicted
+++ resolved
@@ -149,12 +149,7 @@
             .unwrap();
     }
 
-<<<<<<< HEAD
-    async fn start_new_epoch(&mut self, payload: OnChainConfigPayload<P>) {
-        println!("Starting new epoch.");
-=======
     async fn start_new_epoch(&mut self, payload: OnChainConfigPayload<P>) -> Result<()> {
->>>>>>> c1ea4886
         let validator_set: ValidatorSet = payload
             .get()
             .expect("failed to get ValidatorSet from payload");
@@ -250,7 +245,6 @@
     }
 
     async fn on_new_epoch(&mut self, reconfig_notification: ReconfigNotification<P>) -> Result<()> {
-        println!("EpochManager received new epoch notification.");
         self.shutdown_current_processor().await;
         self.start_new_epoch(reconfig_notification.on_chain_configs)
             .await?;
