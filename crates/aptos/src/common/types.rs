--- conflicted
+++ resolved
@@ -1,11 +1,7 @@
 // Copyright © Aptos Foundation
 // SPDX-License-Identifier: Apache-2.0
 
-<<<<<<< HEAD
-use super::utils::{explorer_transaction_link, fund_account};
-=======
 use super::utils::{explorer_transaction_link, fund_account, strip_private_key_prefix};
->>>>>>> c1ea4886
 use crate::{
     common::{
         init::Network,
@@ -120,7 +116,7 @@
     CommandArgumentError(String),
     #[error("Unable to load config: {0} {1}")]
     ConfigLoadError(String, String),
-    #[error("Unable to find config {0}, have you run `movement init`?")]
+    #[error("Unable to find config {0}, have you run `aptos init`?")]
     ConfigNotFoundError(String),
     #[error("Error accessing '{0}': {1}")]
     IO(String, #[source] std::io::Error),
@@ -260,7 +256,7 @@
 
 const CONFIG_FILE: &str = "config.yaml";
 const LEGACY_CONFIG_FILE: &str = "config.yml";
-pub const CONFIG_FOLDER: &str = ".movement";
+pub const CONFIG_FOLDER: &str = ".aptos";
 
 /// An individual profile
 #[derive(Debug, Default, Serialize, Deserialize)]
@@ -1996,13 +1992,6 @@
             .await
             .map_err(|err| CliError::ApiError(err.to_string()))?;
         let transaction_hash = transaction.clone().committed_hash();
-<<<<<<< HEAD
-        let network = self
-            .profile_options
-            .profile()
-            .ok()
-            .and_then(|profile| profile.network);
-=======
         let network = self.profile_options.profile().ok().and_then(|profile| {
             if let Some(network) = profile.network {
                 Some(network)
@@ -2026,7 +2015,6 @@
                 }
             }
         });
->>>>>>> c1ea4886
         eprintln!(
             "Transaction submitted: {}",
             explorer_transaction_link(transaction_hash, network)
