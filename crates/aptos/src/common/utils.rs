// Copyright © Aptos Foundation
// SPDX-License-Identifier: Apache-2.0

use crate::{
    common::{
        init::Network,
        types::{
            account_address_from_public_key, CliError, CliTypedResult, PromptOptions,
            TransactionOptions, TransactionSummary,
        },
    },
    config::GlobalConfig,
    CliResult,
};
use aptos_build_info::build_information;
use aptos_crypto::{
    ed25519::{Ed25519PrivateKey, Ed25519PublicKey},
    ValidCryptoMaterial, ValidCryptoMaterialStringExt,
};
use aptos_keygen::KeyGen;
use aptos_logger::{debug, Level};
use aptos_rest_client::{aptos_api_types::HashValue, Account, Client, FaucetClient, State};
use aptos_telemetry::service::telemetry_is_disabled;
use aptos_types::{
    account_address::create_multisig_account_address,
    chain_id::ChainId,
    on_chain_config::{FeatureFlag, Features},
    transaction::{authenticator::AuthenticationKey, TransactionPayload},
};
use itertools::Itertools;
use move_core_types::{account_address::AccountAddress, language_storage::CORE_CODE_ADDRESS};
use reqwest::Url;
use serde::{ser::Error, Deserialize, Deserializer, Serialize, Serializer};
#[cfg(unix)]
use std::os::unix::fs::OpenOptionsExt;
use std::{
    collections::BTreeMap,
    env,
    fs::OpenOptions,
    io::Write,
    path::{Path, PathBuf},
    str::FromStr,
    time::{Duration, Instant, SystemTime},
};
use tokio::time::timeout;

/// Prompts for confirmation until a yes or no is given explicitly
pub fn prompt_yes(prompt: &str) -> bool {
    let mut result: Result<bool, ()> = Err(());

    // Read input until a yes or a no is given
    while result.is_err() {
        println!("{} [yes/no] >", prompt);
        let mut input = String::new();
        if std::io::stdin().read_line(&mut input).is_err() {
            continue;
        }
        result = match input.trim().to_lowercase().as_str() {
            "yes" | "y" => Ok(true),
            "no" | "n" => Ok(false),
            _ => Err(()),
        };
    }
    result.unwrap()
}

/// Convert any successful response to Success. If there is an error, show it as JSON
/// unless `jsonify_error` is false.
pub async fn to_common_success_result<T>(
    command: &str,
    start_time: Instant,
    result: CliTypedResult<T>,
    jsonify_error: bool,
) -> CliResult {
    to_common_result(
        command,
        start_time,
        result.map(|_| "Success"),
        jsonify_error,
    )
    .await
}

/// For pretty printing outputs in JSON. You can opt out of printing the error as
/// JSON by setting `jsonify_error` to false.
pub async fn to_common_result<T: Serialize>(
    command: &str,
    start_time: Instant,
    result: CliTypedResult<T>,
    jsonify_error: bool,
) -> CliResult {
    let latency = start_time.elapsed();

    if !telemetry_is_disabled() {
        let error = if let Err(ref error) = result {
            // Only print the error type
            Some(error.to_str())
        } else {
            None
        };

        if let Err(err) = timeout(
            Duration::from_millis(2000),
            send_telemetry_event(command, latency, error),
        )
        .await
        {
            debug!("send_telemetry_event timeout from CLI: {}", err.to_string())
        }
    }

    // Return early with a non JSON error if requested.
    if let Err(err) = &result {
        if !jsonify_error {
            return Err(format!("{:#}", err));
        }
    }

    let is_err = result.is_err();
    let result = ResultWrapper::<T>::from(result);
    let string = serde_json::to_string_pretty(&result).unwrap();
    if is_err {
        Err(string)
    } else {
        Ok(string)
    }
}

pub fn cli_build_information() -> BTreeMap<String, String> {
    build_information!()
}

/// Sends a telemetry event about the CLI build, command and result
async fn send_telemetry_event(command: &str, latency: Duration, error: Option<&str>) {
    // Collect the build information
    let build_information = cli_build_information();

    // Send the event
    aptos_telemetry::cli_metrics::send_cli_telemetry_event(
        build_information,
        command.into(),
        latency,
        error.is_none(),
        error,
    )
    .await;
}

/// A result wrapper for displaying either a correct execution result or an error.
///
/// The purpose of this is to have a pretty easy to recognize JSON output format e.g.
///
/// {
///   "Result":{
///     "encoded":{ ... }
///   }
/// }
///
/// {
///   "Error":"Failed to run command"
/// }
///
#[derive(Debug, Serialize)]
enum ResultWrapper<T> {
    Result(T),
    Error(String),
}

impl<T> From<CliTypedResult<T>> for ResultWrapper<T> {
    fn from(result: CliTypedResult<T>) -> Self {
        match result {
            Ok(inner) => ResultWrapper::Result(inner),
            Err(inner) => ResultWrapper::Error(format!("{:#}", inner)),
        }
    }
}

/// Checks if a file exists, being overridden by `PromptOptions`
pub fn check_if_file_exists(file: &Path, prompt_options: PromptOptions) -> CliTypedResult<()> {
    if file.exists() {
        prompt_yes_with_override(
            &format!(
                "{:?} already exists, are you sure you want to overwrite it?",
                file.as_os_str(),
            ),
            prompt_options,
        )?
    }

    Ok(())
}

pub fn prompt_yes_with_override(prompt: &str, prompt_options: PromptOptions) -> CliTypedResult<()> {
    if prompt_options.assume_no {
        return Err(CliError::AbortedError);
    } else if prompt_options.assume_yes {
        return Ok(());
    }

    let is_yes = if let Some(response) = GlobalConfig::load()?.get_default_prompt_response() {
        response
    } else {
        prompt_yes(prompt)
    };

    if is_yes {
        Ok(())
    } else {
        Err(CliError::AbortedError)
    }
}

pub fn read_from_file(path: &Path) -> CliTypedResult<Vec<u8>> {
    std::fs::read(path)
        .map_err(|e| CliError::UnableToReadFile(format!("{}", path.display()), e.to_string()))
}

/// Write a `&[u8]` to a file
pub fn write_to_file(path: &Path, name: &str, bytes: &[u8]) -> CliTypedResult<()> {
    write_to_file_with_opts(path, name, bytes, &mut OpenOptions::new())
}

/// Write a User only read / write file
pub fn write_to_user_only_file(path: &Path, name: &str, bytes: &[u8]) -> CliTypedResult<()> {
    let mut opts = OpenOptions::new();
    #[cfg(unix)]
    opts.mode(0o600);
    write_to_file_with_opts(path, name, bytes, &mut opts)
}

/// Write a `&[u8]` to a file with the given options
pub fn write_to_file_with_opts(
    path: &Path,
    name: &str,
    bytes: &[u8],
    opts: &mut OpenOptions,
) -> CliTypedResult<()> {
    let mut file = opts
        .write(true)
        .create(true)
        .truncate(true)
        .open(path)
        .map_err(|e| CliError::IO(name.to_string(), e))?;
    file.write_all(bytes)
        .map_err(|e| CliError::IO(name.to_string(), e))
}

/// Appends a file extension to a `Path` without overwriting the original extension.
pub fn append_file_extension(
    file: &Path,
    appended_extension: &'static str,
) -> CliTypedResult<PathBuf> {
    let extension = file
        .extension()
        .map(|extension| extension.to_str().unwrap_or_default());
    if let Some(extension) = extension {
        Ok(file.with_extension(extension.to_owned() + "." + appended_extension))
    } else {
        Ok(file.with_extension(appended_extension))
    }
}

/// Retrieves account resource from the rest client
pub async fn get_account(
    client: &aptos_rest_client::Client,
    address: AccountAddress,
) -> CliTypedResult<Account> {
    let account_response = client
        .get_account(address)
        .await
        .map_err(|err| CliError::ApiError(err.to_string()))?;
    Ok(account_response.into_inner())
}

/// Retrieves account resource from the rest client
pub async fn get_account_with_state(
    client: &aptos_rest_client::Client,
    address: AccountAddress,
) -> CliTypedResult<(Account, State)> {
    let account_response = client
        .get_account(address)
        .await
        .map_err(|err| CliError::ApiError(err.to_string()))?;
    Ok(account_response.into_parts())
}

/// Retrieves sequence number from the rest client
pub async fn get_sequence_number(
    client: &aptos_rest_client::Client,
    address: AccountAddress,
) -> CliTypedResult<u64> {
    Ok(get_account(client, address).await?.sequence_number)
}

/// Retrieves the auth key from the rest client
pub async fn get_auth_key(
    client: &aptos_rest_client::Client,
    address: AccountAddress,
) -> CliTypedResult<AuthenticationKey> {
    Ok(get_account(client, address).await?.authentication_key)
}

/// Retrieves the value of the specified feature flag from the rest client
pub async fn get_feature_flag(client: &Client, flag: FeatureFlag) -> CliTypedResult<bool> {
    let features = client
        .get_account_resource_bcs::<Features>(CORE_CODE_ADDRESS, "0x1::features::Features")
        .await?
        .into_inner();
    Ok(features.is_enabled(flag))
}

/// Retrieves the chain id from the rest client
pub async fn chain_id(rest_client: &Client) -> CliTypedResult<ChainId> {
    let state = rest_client
        .get_ledger_information()
        .await
        .map_err(|err| CliError::ApiError(err.to_string()))?
        .into_inner();
    Ok(ChainId::new(state.chain_id))
}
/// Error message for parsing a map
const PARSE_MAP_SYNTAX_MSG: &str = "Invalid syntax for map. Example: Name=Value,Name2=Value";

/// Parses an inline map of values
///
/// Example: Name=Value,Name2=Value
pub fn parse_map<K: FromStr + Ord, V: FromStr>(str: &str) -> anyhow::Result<BTreeMap<K, V>>
where
    K::Err: 'static + std::error::Error + Send + Sync,
    V::Err: 'static + std::error::Error + Send + Sync,
{
    let mut map = BTreeMap::new();

    // Split pairs by commas
    for pair in str.split_terminator(',') {
        // Split pairs by = then trim off any spacing
        let (first, second): (&str, &str) = pair
            .split_terminator('=')
            .collect_tuple()
            .ok_or_else(|| anyhow::Error::msg(PARSE_MAP_SYNTAX_MSG))?;
        let first = first.trim();
        let second = second.trim();
        if first.is_empty() || second.is_empty() {
            return Err(anyhow::Error::msg(PARSE_MAP_SYNTAX_MSG));
        }

        // At this point, we just give error messages appropriate to parsing
        let key: K = K::from_str(first)?;
        let value: V = V::from_str(second)?;
        map.insert(key, value);
    }
    Ok(map)
}

/// Generate a vanity account for Ed25519 single signer scheme, either standard or multisig.
///
/// The default authentication key for an Ed25519 account is the same as the account address. Hence
/// for a standard account, this function generates Ed25519 private keys until finding one that has
/// an authentication key (account address) that begins with the given vanity prefix.
///
/// For a multisig account, this function generates private keys until finding one that can create
/// a multisig account with the given vanity prefix as its first transaction (sequence number 0).
///
/// Note that while a valid hex string must have an even number of characters, a vanity prefix can
/// have an odd number of characters since account addresses are human-readable.
///
/// `vanity_prefix_ref` is a reference to a hex string vanity prefix, optionally prefixed with "0x".
/// For example "0xaceface" or "d00d".
pub fn generate_vanity_account_ed25519(
    vanity_prefix_ref: &str,
    multisig: bool,
) -> CliTypedResult<Ed25519PrivateKey> {
    let vanity_prefix_ref = vanity_prefix_ref
        .strip_prefix("0x")
        .unwrap_or(vanity_prefix_ref); // Optionally strip leading 0x from input string.
    let mut to_check_if_is_hex = String::from(vanity_prefix_ref);
    // If an odd number of characters append a 0 for verifying that prefix contains valid hex.
    if to_check_if_is_hex.len() % 2 != 0 {
        to_check_if_is_hex += "0"
    };
    hex::decode(to_check_if_is_hex).  // Check that the vanity prefix can be decoded into hex.
        map_err(|error| CliError::CommandArgumentError(format!(
            "The vanity prefix could not be decoded to hex: {}", error)))?;
    let mut key_generator = KeyGen::from_os_rng(); // Get random key generator.
    loop {
        // Generate new keys until finding a match against the vanity prefix.
        let private_key = key_generator.generate_ed25519_private_key();
        let mut account_address =
            account_address_from_public_key(&Ed25519PublicKey::from(&private_key));
        if multisig {
            account_address = create_multisig_account_address(account_address, 0)
        };
        if account_address
            .short_str_lossless()
            .starts_with(vanity_prefix_ref)
        {
            return Ok(private_key);
        };
    }
}

pub fn current_dir() -> CliTypedResult<PathBuf> {
    env::current_dir().map_err(|err| {
        CliError::UnexpectedError(format!("Failed to get current directory {}", err))
    })
}

pub fn dir_default_to_current(maybe_dir: Option<PathBuf>) -> CliTypedResult<PathBuf> {
    if let Some(dir) = maybe_dir {
        Ok(dir)
    } else {
        current_dir()
    }
}

pub fn create_dir_if_not_exist(dir: &Path) -> CliTypedResult<()> {
    // Check if the directory exists, if it's not a dir, it will also fail here
    if !dir.exists() || !dir.is_dir() {
        std::fs::create_dir_all(dir).map_err(|e| CliError::IO(dir.display().to_string(), e))?;
        debug!("Created {} folder", dir.display());
    } else {
        debug!("{} folder already exists", dir.display());
    }
    Ok(())
}

/// Reads a line from input
pub fn read_line(input_name: &'static str) -> CliTypedResult<String> {
    let mut input_buf = String::new();
    let _ = std::io::stdin()
        .read_line(&mut input_buf)
        .map_err(|err| CliError::IO(input_name.to_string(), err))?;

    Ok(input_buf)
}

/// Lists the content of a directory
pub fn read_dir_files(
    path: &Path,
    predicate: impl Fn(&Path) -> bool,
) -> CliTypedResult<Vec<PathBuf>> {
    let to_cli_err = |err| CliError::IO(path.display().to_string(), err);
    let mut result = vec![];
    for entry in std::fs::read_dir(path).map_err(to_cli_err)? {
        let path = entry.map_err(to_cli_err)?.path();
        if predicate(path.as_path()) {
            result.push(path)
        }
    }
    Ok(result)
}

/// Fund account (and possibly create it) from a faucet. This function waits for the
/// transaction on behalf of the caller.
pub async fn fund_account(
    rest_client: Client,
    faucet_url: Url,
    faucet_auth_token: Option<&str>,
    address: AccountAddress,
    num_octas: u64,
) -> CliTypedResult<()> {
    let mut client = FaucetClient::new_from_rest_client(faucet_url, rest_client);
    if let Some(token) = faucet_auth_token {
        client = client.with_auth_token(token.to_string());
    }
    client
        .fund(address, num_octas)
        .await
        .map_err(|err| CliError::ApiError(format!("Faucet issue: {:#}", err)))
}

/// Wait for transactions, returning an error if any of them fail.
pub async fn wait_for_transactions(
    client: &aptos_rest_client::Client,
    hashes: Vec<HashValue>,
) -> CliTypedResult<()> {
    let sys_time = SystemTime::now()
        .duration_since(SystemTime::UNIX_EPOCH)
        .map_err(|e| CliError::UnexpectedError(e.to_string()))?
        .as_secs()
        + 30;
    for hash in hashes {
        client
            .wait_for_transaction_by_hash(
                hash.into(),
                sys_time,
                Some(Duration::from_secs(60)),
                None,
            )
            .await?;
    }
    Ok(())
}

pub fn start_logger(level: Level) {
    let mut logger = aptos_logger::Logger::new();
    logger.channel_size(1000).is_async(false).level(level);
    logger.build();
}

/// For transaction payload and options, either get gas profile or submit for execution.
pub async fn profile_or_submit(
    payload: TransactionPayload,
    txn_options_ref: &TransactionOptions,
) -> CliTypedResult<TransactionSummary> {
    if txn_options_ref.profile_gas && txn_options_ref.benchmark {
        return Err(CliError::UnexpectedError(
            "Cannot perform benchmarking and gas profiling at the same time.".to_string(),
        ));
    }

    // Profile gas if needed.
    if txn_options_ref.profile_gas {
        txn_options_ref.profile_gas(payload).await
    } else if txn_options_ref.benchmark {
        txn_options_ref.benchmark_locally(payload).await
    } else if txn_options_ref.local {
        txn_options_ref.simulate_locally(payload).await
    } else {
        // Otherwise submit the transaction.
        txn_options_ref
            .submit_transaction(payload)
            .await
            .map(TransactionSummary::from)
    }
}

/// Try parsing JSON in file at path into a specified type.
pub fn parse_json_file<T: for<'a> Deserialize<'a>>(path_ref: &Path) -> CliTypedResult<T> {
    serde_json::from_slice::<T>(&read_from_file(path_ref)?).map_err(|err| {
        CliError::UnableToReadFile(format!("{}", path_ref.display()), err.to_string())
    })
}

/// Convert a view function JSON field into a string option.
///
/// A view function JSON return represents an option via an inner JSON array titled `vec`.
pub fn view_json_option_str(option_ref: &serde_json::Value) -> CliTypedResult<Option<String>> {
    if let Some(vec_field) = option_ref.get("vec") {
        if let Some(vec_array) = vec_field.as_array() {
            if vec_array.is_empty() {
                Ok(None)
            } else if vec_array.len() > 1 {
                Err(CliError::UnexpectedError(format!(
                    "JSON `vec` array has more than one element: {:?}",
                    vec_array
                )))
            } else {
                let option_val_ref = &vec_array[0];
                if let Some(inner_str) = option_val_ref.as_str() {
                    Ok(Some(inner_str.to_string()))
                } else {
                    Err(CliError::UnexpectedError(format!(
                        "JSON option is not a string: {}",
                        option_val_ref
                    )))
                }
            }
        } else {
            Err(CliError::UnexpectedError(format!(
                "JSON `vec` field is not an array: {}",
                vec_field
            )))
        }
    } else {
        Err(CliError::UnexpectedError(format!(
            "JSON field does not have an inner `vec` field: {}",
            option_ref
        )))
    }
}

pub fn explorer_account_link(hash: AccountAddress, network: Option<Network>) -> String {
    // For now, default to what the browser is already on, though the link could be wrong
    if let Some(network) = network {
        format!(
<<<<<<< HEAD
            "https://explorer.movementlabs.xyz/account/{}?network={}",
            hash, network
        )
    } else {
        format!("https://explorer.movementlabs.xyz/account/{}", hash)
=======
            "https://explorer.aptoslabs.com/account/{}?network={}",
            hash, network
        )
    } else {
        format!("https://explorer.aptoslabs.com/account/{}", hash)
>>>>>>> c1ea4886
    }
}

pub fn explorer_transaction_link(
    hash: aptos_crypto::HashValue,
    network: Option<Network>,
) -> String {
    // For now, default to what the browser is already on, though the link could be wrong
    if let Some(network) = network {
        format!(
<<<<<<< HEAD
            "https://explorer.movementlabs.xyz/txn/{}?network={}",
=======
            "https://explorer.aptoslabs.com/txn/{}?network={}",
>>>>>>> c1ea4886
            hash.to_hex_literal(),
            network
        )
    } else {
<<<<<<< HEAD
        format!("https://explorer.movementlabs.xyz/txn/{}", hash)
    }
=======
        format!(
            "https://explorer.aptoslabs.com/txn/{}",
            hash.to_hex_literal()
        )
    }
}

/// Strips the private key prefix for a given key string if it is AIP-80 compliant.
///
/// [Read about AIP-80](https://github.com/aptos-foundation/AIPs/blob/main/aips/aip-80.md)
pub fn strip_private_key_prefix(key: &String) -> CliTypedResult<String> {
    let disabled_prefixes = ["secp256k1-priv-"];
    let enabled_prefixes = ["ed25519-priv-"];

    // Check for disabled prefixes first
    for prefix in disabled_prefixes {
        if key.starts_with(prefix) {
            return Err(CliError::UnexpectedError(format!(
                "Private key not supported. Cannot parse private key with '{}' prefix.",
                prefix
            )));
        }
    }

    // Try to strip enabled prefixes
    for prefix in enabled_prefixes {
        if key.starts_with(prefix) {
            return Ok(key.strip_prefix(prefix).unwrap().to_string());
        }
    }

    // If no prefix is found, return the original key
    Ok(key.to_string())
}

pub fn serialize_address_str<S: Serializer>(
    addr: &Option<AccountAddress>,
    serializer: S,
) -> Result<S::Ok, S::Error> {
    if let Some(addr) = addr {
        serializer.serialize_some(&addr.to_standard_string())
    } else {
        serializer.serialize_none()
    }
}

pub fn deserialize_address_str<'de, D: Deserializer<'de>>(
    deserializer: D,
) -> Result<Option<AccountAddress>, D::Error> {
    use serde::de::Error;

    // Deserialize the field as an Option<String>
    let opt: Option<String> = Option::deserialize(deserializer)?;

    // Transform Option<String> into Option<T>
    opt.map_or(Ok(None), |s| {
        AccountAddress::from_str(&s)
            .map(Some)
            .map_err(D::Error::custom)
    })
}

/// Serializes an [`ValidCryptoMaterial`] with a prefix AIP-80 prefix if present.
///
/// [Read about AIP-80](https://github.com/aptos-foundation/AIPs/blob/main/aips/aip-80.md)
pub fn serialize_material_with_prefix<S: Serializer, T: ValidCryptoMaterial>(
    material: &Option<T>,
    serializer: S,
) -> Result<S::Ok, S::Error> {
    if let Some(material) = material {
        serializer.serialize_some(
            &material
                .to_aip_80_string()
                .map_err(|err| S::Error::custom(err.to_string()))?,
        )
    } else {
        serializer.serialize_none()
    }
}

/// Deserializes an [`ValidCryptoMaterial`] with a prefix AIP-80 prefix if present.
///
/// [Read about AIP-80](https://github.com/aptos-foundation/AIPs/blob/main/aips/aip-80.md)
pub fn deserialize_material_with_prefix<'de, D: Deserializer<'de>, T: ValidCryptoMaterial>(
    deserializer: D,
) -> Result<Option<T>, D::Error> {
    use serde::de::Error;

    // Deserialize the field as an Option<String>
    let opt: Option<String> = Option::deserialize(deserializer)?;

    // Transform Option<String> into Option<T>
    opt.map_or(Ok(None), |s| {
        T::from_encoded_string(&s)
            .map(Some)
            .map_err(D::Error::custom)
    })
>>>>>>> c1ea4886
}<|MERGE_RESOLUTION|>--- conflicted
+++ resolved
@@ -574,19 +574,11 @@
     // For now, default to what the browser is already on, though the link could be wrong
     if let Some(network) = network {
         format!(
-<<<<<<< HEAD
-            "https://explorer.movementlabs.xyz/account/{}?network={}",
-            hash, network
-        )
-    } else {
-        format!("https://explorer.movementlabs.xyz/account/{}", hash)
-=======
             "https://explorer.aptoslabs.com/account/{}?network={}",
             hash, network
         )
     } else {
         format!("https://explorer.aptoslabs.com/account/{}", hash)
->>>>>>> c1ea4886
     }
 }
 
@@ -597,19 +589,11 @@
     // For now, default to what the browser is already on, though the link could be wrong
     if let Some(network) = network {
         format!(
-<<<<<<< HEAD
-            "https://explorer.movementlabs.xyz/txn/{}?network={}",
-=======
             "https://explorer.aptoslabs.com/txn/{}?network={}",
->>>>>>> c1ea4886
             hash.to_hex_literal(),
             network
         )
     } else {
-<<<<<<< HEAD
-        format!("https://explorer.movementlabs.xyz/txn/{}", hash)
-    }
-=======
         format!(
             "https://explorer.aptoslabs.com/txn/{}",
             hash.to_hex_literal()
@@ -707,5 +691,4 @@
             .map(Some)
             .map_err(D::Error::custom)
     })
->>>>>>> c1ea4886
 }