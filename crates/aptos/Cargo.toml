--- conflicted
+++ resolved
@@ -1,13 +1,7 @@
 [package]
-<<<<<<< HEAD
-name = "movement"
-description = "Movement tool for management of nodes and interacting with Movement"
-version = "3.5.0"
-=======
 name = "aptos"
 description = "Aptos tool for management of nodes and interacting with the blockchain"
 version = "7.2.0"
->>>>>>> c1ea4886
 
 # Workspace inherited keys
 authors = { workspace = true }
@@ -66,7 +60,9 @@
 clap_complete = { workspace = true }
 colored = { workspace = true }
 dashmap = { workspace = true }
-diesel = { workspace = true, features = ["postgres_backend"] }
+diesel = { workspace = true, features = [
+    "postgres_backend",
+] }
 diesel-async = { workspace = true }
 dirs = { workspace = true }
 futures = { workspace = true }
@@ -94,27 +90,16 @@
 open = { workspace = true }
 pathsearch = { workspace = true }
 poem = { workspace = true }
-<<<<<<< HEAD
-# We set default-features to false so we don't onboard the libpq dep. See more here:
-# https://github.com/aptos-labs/aptos-core/pull/12568
-=======
->>>>>>> c1ea4886
 processor = { workspace = true }
 rand = { workspace = true }
 regex = { workspace = true }
 reqwest = { workspace = true }
-self_update = { git = "https://github.com/banool/self_update.git", rev = "8306158ad0fd5b9d4766a3c6bf967e7ef0ea5c4b", features = [
-    "archive-zip",
-    "compression-zip-deflate",
-] }
+self_update = { git = "https://github.com/banool/self_update.git", rev = "8306158ad0fd5b9d4766a3c6bf967e7ef0ea5c4b", features = ["archive-zip", "compression-zip-deflate"] }
 serde = { workspace = true }
 serde_json = { workspace = true }
 serde_yaml = { workspace = true }
 server-framework = { workspace = true }
-<<<<<<< HEAD
-=======
 set_env = { workspace = true }
->>>>>>> c1ea4886
 tempfile = { workspace = true }
 thiserror = { workspace = true }
 tokio = { workspace = true }
