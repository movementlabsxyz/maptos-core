# Movement CLI Changelog

All notable changes to the Movement CLI will be captured in this file. This project adheres to [Semantic Versioning](https://semver.org/spec/v2.0.0.html) and the format set out by [Keep a Changelog](https://keepachangelog.com/en/1.0.0/).

Note, all changes listed up to version 3.5.0 were for Aptos CLI, from which Movement CLI was derived.

<<<<<<< HEAD
## Unreleased
=======
# Unreleased
- Update boogie from 3.2.4 to 3.5.1.

## [7.2.0]

- Add ability to retrieve fungible asset balances
- Add `aptos key extract-public-key` which generates a public key or a proof of possession for the given key.

## [7.1.0]
- Add CLI outputs and on-disk storage to be stored in AIP-80 format.  Will allow for legacy formats to be taken in as well

## [7.0.0]
- Compiler v1 is now deprecated. It is now removed from the Aptos CLI.
- Added a new option `aptos move compile --fail-on-warning` which fails the compilation if any warnings are found.
- We now default to running extended checks when compiling test code (this was previously only done with the option `--check-test-code`, but this is no longer available). However, these checks can be now be skipped with `--skip-checks-on-test-code`.
- Add network to show profiles.
- The new subcommand `aptos update move-mutation-test` will install/update the external binary `move-mutation-test`, which performs mutation testing on a Move project to find blind spots in Move unit tests.
- Add beta simulate command to simulate any transaction from anyone

## [6.2.0]
- Several compiler parsing bugs fixed, including in specifications for receiver style functions
- Remove support for OpenSSL 1.x.x and Ubuntu 20.04, add warning appropriately

## [6.1.1]
- Added a new feature to `aptos workspace run`: The workspace server now listens for a "stop" command from
stdin, which triggers a graceful shutdown when received.

## [6.1.0]
- Remove FFI support from Aptos CLI.
- Various compiler bug fixes.
- Fix for coverage tool crash in the presence of inline functions.

## [6.0.3] - 2025/01/27
- Update the processors used by localnet to 1.26.

## [6.0.2] - 2025/01/24
- Fix `aptos workspace run` so it does not panic when writing to closed stdout/stderr, allowing it to finish its graceful shutdown sequence when used as a child process.

## [6.0.1] - 2025/01/17
- Update Hasura metadata to include `entry_function_contract_address`, `entry_function_module_name`, and `entry_function_function_name` in `user_transactions` table.

## [6.0.0] - 2025/01/14
- Set Compiler v2 as the default compiler and Move 2 as the default language version.
- Add new `--move-1` flag to use Compiler v1 and Move 1.
- Add flag `--benchmark` to `aptos move prove`, which allows to benchmark verification times of individual functions in a package.
- Add flag `--only <name>` to `aptos move prove`, which allows to scope verification to a function.
- Fix `aptos init` to show the explorer link for accounts when account is already created on chain instead of prompting to fund the account.
- Set Compiler v2 as the default compiler and Move 2 as the default language version.
- Add new `--move-1` flag to use Compiler v1 and Move 1.
- Upgrade indexer processors for localnet from 51a34901b40d7f75767ac907b4d2478104d6a515 to 3064a075e1abc06c60363f3f2551cc41f5c091de. Upgrade Hasura metadata accordingly.

## [5.1.0] - 2024/12/13
- More optimizations are now default for compiler v2.
- Downgrade bytecode version to v6 before calling the Revela decompiler, if possible, i.e. no enum types are used. This allows to continue to use Revela until the new decompiler is ready.

## [5.0.0] - 2024/12/11
- [**Breaking Change**] `aptos init` and `aptos account fund-with-faucet` no longer work directly with testnet, you must now use the minting page at the [Aptos dev docs](https://aptos.dev/network/faucet).
## [4.7.0] - 2024/12/10
- [`Fix`] CLI config should not always require a private key field to be present.

## [4.6.0] - 2024/11/29
- Add `--node-api-key` flag to `aptos move replay` to allow for querying the fullnode with an API key.
- Add `--chunk-size` flag to allow configuring chunk size for chunked publish mode.
- Lower the default chunk size for chunked publish mode (`CHUNK_SIZE_IN_BYTES`) from 60,000 to 55,000.

## [4.5.0] - 2024/11/15
- Determine network from URL to make explorer links better for legacy users
- Add support for AIP-80 compliant strings when importing using the CLI arguments or manual input.
- Add option `--print-metadata-only` to `aptos move decompile` and `aptos move disassemble` to print out the metadata attached to the bytecode.
- Add `--existing-hasura-url` flag to localnet to tell it to use an existing Hasura instance instead of run Hasura itself. See https://github.com/aptos-labs/aptos-core/pull/15313.
- Add `--skip-metadata-apply` flag to localnet, in which case we won't try to apply the Hasura metadata.
- Upgrade Hasura image we use from 2.40.2 to 2.44.0.

## [4.4.0] - 2024/11/06
- Fix typos in `aptos move compile` help text.
- Update the default version of `movefmt` to be installed from 1.0.5 to 1.0.6
- Add `--host-postgres-host` flag: https://github.com/aptos-labs/aptos-core/pull/15216.

## [4.3.0] - 2024/10/30
- Allow for setting large-packages module for chunking publish mode with `--large-packages-module-address`
- [`Fix`] Remove unwraps to make outputs go through regular error handling

## [4.2.6] - 2024/10/23
- Fixing issue with `--move-2` flag which was still selecting language version 2.0 instead of 2.1.

## [4.2.5] - 2024/10/23
- Bump to resolve issue with release version inconsistency.

## [4.2.4] - 2024/10/21
- Releasing Move 2.1, which adds compound assignments (`x += 1`) and loop labels to the language. See [Move 2 Release Notes](https://aptos.dev/en/build/smart-contracts/book/move-2).
- multiple bug fixes in the Move 2 compilation chain.
- `aptos move fmt` formats move files inside the `tests` and `examples` directory of a package.
- Added `aptos update prover-dependencies`, which installs the dependency of Move prover, boogie, z3 and cvc5.
- Update the default version of `movefmt` to be installed from 1.0.4 to 1.0.5
- Update the local-testnet logs to use `println` for regular output and reserve `eprintln` for errors.
- Set compiler V2 as default when using `aptos move prove`.

## [4.2.3] - 2024/09/20
- Fix the broken indexer in localnet in 4.2.2, which migrates table info from sycn to async ways.

## [4.2.2] - 2024/09/20
- Fix localnet indexer processors that were emitting spamming logs in 4.2.1.

## [4.2.1] - 2024/09/19
- Fix localnet indexer processors that were failing to startup in 4.2.0

## [4.2.0] - 2024/09/16
- Update latest VM and associated changes
- Update to latest compiler

## [4.1.0] - 2024/08/30
- Marks Move 2 and compiler v2 as stable.
- Adds new `--move-2` flag to work with Move 2 without need for multiple other flags.
- Adds `aptos move lint` to produce lint warnings for the current package. Only a few lint rules are implemented for now,
  but more are coming.
- Adds `aptos move fmt`, which runs the Move formatter, `movefmt`, on the current package. Also adds
  `aptos update movefmt`. This installs / updates the `movefmt` binary.
- Adds safe methods to delete a profile, to rename a profile, and to output the private key of a profile.

## [4.0.0] - 2024/08/13
- **Breaking Change**: change key rotation options such that user has to either pass the name of a new profile or explicitly flag that no profile should be generated, since without this update the interactive profile generator could fail out after the key has already been rotated. This forces the check for new profile validity before doing anything onchain.
- Add support for key rotation to/from Ledger hardware wallets.
- Fixes a bug in the Move Prover leading to internal error in generated boogie (error 'global `#0_info` cannot be accessed')
- **Breaking Change**: A new native function to compute serialized size of a Move value is now supported.

## [3.5.1] - 2024/07/21
- Upgraded indexer processors for localnet from 5244b84fa5ed872e5280dc8df032d744d62ad29d to fa1ce4947f4c2be57529f1c9732529e05a06cb7f. Upgraded Hasura metadata accordingly.
- Upgraded Hasura image from 2.36.1 to 2.40.2-ce. Note that we use the Community Edition, so the console won't ask users to upgrade to enterprise anymore / hint at any enterprise features.
- Fixes a bug in the Move compiler (both v1 and v2) which disallowed `match` as a name for a function or for a variable.
>>>>>>> c1ea4886

## [3.5.0] - 2024/07/06
- Add balance command to easily get account balances for APT currently
- Add network to config file
- Add explorer links to initialized accounts, and transaction submissions
- Alias some move commands as common misnomers (e.g. build -> compile, deploy -> publish)
- Add "hello_blockchain" template to move init command

## [3.4.1] - 2024/05/31
- Upgraded indexer processors for localnet from ca60e51b53c3be6f9517de7c73d4711e9c1f7236 to 5244b84fa5ed872e5280dc8df032d744d62ad29d. Upgraded Hasura metadata accordingly.

## [3.4.0] - 2024/05/30
- Adds a check for safe usage of randomness features. Public functions are not allowed to call randomness features unless explicitly allowed via attribute `#[lint::allow_unsafe_randomness]`.
- The Move syntax now supports structured attribute names, as in `#[attribute_area::attribute_name]`.
- Upgraded indexer processors for localnet from a11f0b6532349aa6b9a80c9a1d77524f02d8a013 to ca60e51b53c3be6f9517de7c73d4711e9c1f7236. Upgraded Hasura metadata accordingly.

## [3.3.1] - 2024/05/21
- Fixed incompatibility bug that broken local simulation and gas profiling.

## [3.3.0] - 2024/05/03
- **Breaking Change** Update View functions to use BCS for submission.  Allows for all arguments to be supported in view functions.  Note some input arguments that were previously inputted as strings may be handled differently.
- [Early beta release of the Move compiler v2](https://aptos.dev/move/compiler_v2/) is now accessible through the CLI. We now allow specifying the Move compiler version and the Move language version via the CLI.

## [3.2.0] - 2024/03/29
- Renamed `run-local-testnet` to `run-localnet`. `run-local-testnet` is still supported for backwards compatibility.
- Updated localnet node to use latest code changes including long pull

## [3.1.0] - 2024/03/21
- Update `self_update` dependency to support situations where relevant directories (e.g. `/tmp`) exist on different filesystems.
- [bugfix] Rename `--value` back to `--override-size-check` for publishing packages
- Upgraded indexer processors for localnet from cc764f83e26aed1d83ccad0cee3ab579792a0538. This adds support for the `TransactionMetadataProcessor` among other improvements.

## [3.0.2] - 2024/03/12
- Increased `max_connections` for postgres container created as part of localnet to address occasional startup failures due to overloaded DB.

## [3.0.1] - 2024/03/05
- Fix bug in `aptos update revela` if default install directory doesn't exist.

## [3.0.0] - 2024/03/05
- **Breaking Change**: `aptos update` is now `aptos update aptos`.
- Added `aptos update revela`. This installs / updates the `revela` binary, which is needed for the new `aptos move decompile` subcommand.
- Extended `aptos move download` with an option `--bytecode` to also download the bytecode of a module
- Integrated the Revela decompiler which is now available via `aptos move decompile`
- Extended `aptos move disassemble` and the new `aptos move decompile` to also work on entire packages instead of only single files

## [2.5.0] - 2024/02/27
- Updated CLI source compilation to use rust toolchain version 1.75.0 (from 1.74.1).
- Upgraded indexer processors for localnet from 9936ec73cef251fb01fd2c47412e064cad3975c2 to d44b2d209f57872ac593299c34751a5531b51352. Upgraded Hasura metadata accordingly.
- Added support for objects processor in localnet and enabled it by default.

## [2.4.0] - 2024/01/05
- Hide the V2 compiler from input options until the V2 compiler is ready for release
- Updated CLI source compilation to use rust toolchain version 1.74.1 (from 1.72.1).
- Added `for` loop.
  - Syntax: `for (iter in lower_bound..upper_bound) { loop_body }` with integer bounds.
  - Documentation: https://aptos.dev/move/book/loops
- Upgraded indexer processors for localnet from 2d5cb211a89a8705674e9e1e741c841dd899c558 to 4801acae7aea30d7e96bbfbe5ec5b04056dfa4cf. Upgraded Hasura metadata accordingly.
- Upgraded Hasura GraphQL engine image from 2.35.0 to 2.36.1.

## [2.3.2] - 2023/11/28
- Services in the localnet now bind to 127.0.0.1 by default (unless the CLI is running inside a container, which most users should not do) rather than 0.0.0.0. You can override this behavior with the `--bind-to` flag. This fixes an issue preventing the localnet from working on Windows.

## [2.3.1] - 2023/11/07
### Updated
- Updated processor code from https://github.com/aptos-labs/aptos-indexer-processors for the localnet to 2d5cb211a89a8705674e9e1e741c841dd899c558.
- Improved reliability of inter-container networking with localnet.

## [2.3.0] - 2023/10/25
### Added
- Added `--node-api-key`. This lets you set an API key for the purpose of not being ratelimited.

### Updated
- Made the localnet exit more quickly if a service fails to start.
- Updated processor code from https://github.com/aptos-labs/aptos-indexer-processors for the localnet to bcba94c26c8a6372056d2b69ce411c5719f98965.

### Fixed
- Fixed an infrequent bug that caused startup failures for the localnet with `--force-restart` + `--with-indexer-api` by using a Docker volume rather than a bind mount for the postgres storage.
- Fixed an issue where the CLI could not find the Docker socket with some Docker Desktop configurations.

## [2.2.2] - 2023/10/16
### Updated
- Updated processor code from https://github.com/aptos-labs/aptos-indexer-processors for the localnet to d6f55d4baba32960ea7be60878552e73ffbe8b7e.

## [2.2.1] - 2023/10/13
### Fixed
- Fixed postgres data persistence between restarts when using `aptos node run-local-testnet --with-indexer-api`.

## [2.2.0] - 2023/10/11
### Added
- Added `--with-indexer-api` to `aptos node run-local-testnet`. With this flag you can run a full processor + indexer API stack as part of your localnet. You must have Docker installed to use this feature. For more information, see https://aptos.dev/nodes/local-testnet/local-testnet-index.
### Updated
- Updated CLI source compilation to use rust toolchain version 1.72.1 (from 1.71.1).

## [2.1.1] - 2023/09/27
### Added
- Added an option `--print-metadata` to the command `aptos move download` to print out the metadata of the package to be downloaded.
  - Example: `aptos move download  --account 0x1 --package AptosFramework --url https://mainnet.aptoslabs.com/v1 --print-metadata`
### Updated
- The `--with-faucet` flag has been removed from `aptos node run-local-testnet`, we now run a faucet by default. To disable the faucet use the `--no-faucet` flag.
- **Breaking change**: When using `aptos node run-local-testnet` we now expose a transaction stream. Learn more about the transaction stream service here: https://aptos.dev/indexer/txn-stream/. Opt out of this with `--no-txn-stream`. This is marked as a breaking change since the CLI now uses a port (50051 by default) that it didn't used to. If you need this port, you can tell the CLI to use a different port with `--txn-stream-port`.

## [2.1.0] - 2023/08/24
### Updated
- Updated CLI source compilation to use rust toolchain version 1.71.1 (from 1.71.0).
### Added
- Added basic ledger support for CLI
  - Example: `aptos init --ledger` to create a new profile from ledger. After this, you can use it the same way as other profiles.
  - Note: `Ledger Nano s Plus` or `Ledger Nano X` is highly recommended.

## [2.0.3] - 2023/08/04
### Fixed
- Fixed the following input arguments issue when running `aptos move view`
  - #8513: Fixed issue where CLI does not work with big numbers
  - #8982: Fixed args issue when passing in u64/u128/u256 parameters
### Update
- CLI documentation refactor
- Updated CLI source compilation to use rust toolchain version 1.71.0 (from 1.70.0).
### Fixed
* Verify package now does not fail on a mismatched upgrade number

## [2.0.2] - 2023/07/06
### Added
- Added account lookup by authentication key
  - Example: `account lookup-address --auth-key {your_auth_key}`
### Updated
- Updated CLI source compilation to use rust toolchain version 1.70.0 (from 1.66.1).
- Set 2 seconds timeout for telemetry
### Removed
- init command from config subcommand is removed. Please use init from the root command.
  - Example: `aptos config init` -> `aptos init`
### Fixed
- Panic issue when running `aptos move test` is fixed - GitHub issue #8516

## [2.0.1] - 2023/06/05
### Fixed
- Updated txn expiration configuration for the faucet built into the CLI to make localnet startup more reliable.

## [2.0.0] - 2023/06/01
### Added
- Multisig v2 governance support
- JSON input file support
- Builder Pattern support for RestClient
  - NOTE: Methods **new_with_timeout** and **new_with_timeout_and_user_agent** are no longer available.
- Added custom header *x-aptos-client* for analytic purpose

## [1.0.14] - 2023/05/26
- Updated DB bootstrap command with new DB restore features
- Nested vector arg support
    - **Breaking change**: You can no longer pass in a vector like this: `--arg vector<address>:0x1,0x2`, you must do it like this: `--arg 'address:["0x1", "0x2"]'`

## [1.0.13] - 2023/04/27
### Fixed
* Previously `--skip-fetch-latest-git-deps` would not actually do anything when used with `aptos move test`. This has been fixed.
* Fixed the issue of the hello_blockchain example where feature enable was missing

## [1.0.12] - 2023/04/25
### Added
* Support for creating and interacting with multisig accounts v2. More details can be found at [AIP 12](https://github.com/aptos-foundation/AIPs/blob/main/aips/aip-12.md).
* Added `disassemble` option to the CLI - This can be invoked using `aptos move disassemble` to disassemble the bytecode and save it to a file
* Fixed handling of `vector<string>` as an entry function argument in `aptos move run`

## [1.0.11] - 2023/04/14
### Fixed
* Fixed creating a new test account with `aptos init` would fail if the account didn't already exist

## [1.0.10] - 2023/04/13
### Fixed
* If `aptos init` is run with a faucet URL specified (which happens by default when using the local, devnet, or testnet network options) and funding the account fails, the account creation is considered a failure and nothing is persisted. Previously it would report success despite the account not being created on chain.
* When specifying a profile where the `AuthenticationKey` has been rotated, now the `AccountAddress` is properly used from the config file
* Update `aptos init` to fix an incorrect account address issue, when trying to init with a rotated private key. Right now it does an actual account lookup instead of deriving from public key

### Added
* Updates to prover and framework specs

## [1.0.9] - 2023/03/29
### Added
* `aptos move show abi` allows for viewing the ABI of a compiled move package
* Experimental gas profiler with the `--profile-gas` flag on any transaction submitting CLI command
* Updates to the prover and framework specs

## [1.0.8] - 2023/03/16
### Added
* Added an `aptos account derive-resource-account-address` command to add the ability to derive an address easily
* Added the ability for different input resource account seeds, to allow matching directly with onchain code
* Added beta support for coverage via `aptos move coverage` and `aptos move test --coverage`
* Added beta support for compiling with bytecode dependencies rather than source dependencies

### Fixed
* All resource account commands can now use `string_seed` which will match the onchain representation of `b"string"` rather than always derive a different address
* Tests that go over the bytecode size limit can now compile
* `vector<string>` inputs to now work for both `aptos move view` and `aptos move run`
* Governance proposal listing will now not crash on the latest on-chain format
* Move compiler will no longer use an environment variable to communicate between compiler and CLI for the bytecode version

## [1.0.7]
* For logs earlier than 1.0.7, please check out the [releases on GitHub](https://github.com/aptos-labs/aptos-core/releases?q="Aptos+CLI+Release")<|MERGE_RESOLUTION|>--- conflicted
+++ resolved
@@ -1,12 +1,7 @@
-# Movement CLI Changelog
-
-All notable changes to the Movement CLI will be captured in this file. This project adheres to [Semantic Versioning](https://semver.org/spec/v2.0.0.html) and the format set out by [Keep a Changelog](https://keepachangelog.com/en/1.0.0/).
-
-Note, all changes listed up to version 3.5.0 were for Aptos CLI, from which Movement CLI was derived.
-
-<<<<<<< HEAD
-## Unreleased
-=======
+# Aptos CLI Changelog
+
+All notable changes to the Aptos CLI will be captured in this file. This project adheres to [Semantic Versioning](https://semver.org/spec/v2.0.0.html) and the format set out by [Keep a Changelog](https://keepachangelog.com/en/1.0.0/).
+
 # Unreleased
 - Update boogie from 3.2.4 to 3.5.1.
 
@@ -136,7 +131,6 @@
 - Upgraded indexer processors for localnet from 5244b84fa5ed872e5280dc8df032d744d62ad29d to fa1ce4947f4c2be57529f1c9732529e05a06cb7f. Upgraded Hasura metadata accordingly.
 - Upgraded Hasura image from 2.36.1 to 2.40.2-ce. Note that we use the Community Edition, so the console won't ask users to upgrade to enterprise anymore / hint at any enterprise features.
 - Fixes a bug in the Move compiler (both v1 and v2) which disallowed `match` as a name for a function or for a variable.
->>>>>>> c1ea4886
 
 ## [3.5.0] - 2024/07/06
 - Add balance command to easily get account balances for APT currently
