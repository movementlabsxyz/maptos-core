--- conflicted
+++ resolved
@@ -93,7 +93,6 @@
 -  [Function `register`](#0x1_coin_register)
 -  [Function `transfer`](#0x1_coin_transfer)
 -  [Function `value`](#0x1_coin_value)
--  [Function `withdraw_from`](#0x1_coin_withdraw_from)
 -  [Function `withdraw`](#0x1_coin_withdraw)
 -  [Function `zero`](#0x1_coin_zero)
 -  [Function `destroy_freeze_cap`](#0x1_coin_destroy_freeze_cap)
@@ -3346,71 +3345,6 @@
 
 </details>
 
-<a id="0x1_coin_withdraw_from"></a>
-
-## Function `withdraw_from`
-
-Withdraws a specifed <code>amount</code> of coin <code>CoinType</code> from the specified <code><a href="account.md#0x1_account">account</a></code>.
-@param account The account from which to withdraw the coin.
-@param amount The amount of coin to withdraw.
-
-
-<pre><code><b>public</b>(<b>friend</b>) <b>fun</b> <a href="coin.md#0x1_coin_withdraw_from">withdraw_from</a>&lt;CoinType&gt;(account_addr: <b>address</b>, amount: u64): <a href="coin.md#0x1_coin_Coin">coin::Coin</a>&lt;CoinType&gt;
-</code></pre>
-
-
-
-<details>
-<summary>Implementation</summary>
-
-
-<pre><code><b>public</b>(<b>friend</b>) <b>fun</b> <a href="coin.md#0x1_coin_withdraw_from">withdraw_from</a>&lt;CoinType&gt;(
-    account_addr: <b>address</b>,
-    amount: u64
-): <a href="coin.md#0x1_coin_Coin">Coin</a>&lt;CoinType&gt; <b>acquires</b> <a href="coin.md#0x1_coin_CoinStore">CoinStore</a>, <a href="coin.md#0x1_coin_CoinConversionMap">CoinConversionMap</a>, <a href="coin.md#0x1_coin_CoinInfo">CoinInfo</a>, <a href="coin.md#0x1_coin_PairedCoinType">PairedCoinType</a> {
-
-    <b>let</b> (coin_amount_to_withdraw, fa_amount_to_withdraw) = <a href="coin.md#0x1_coin_calculate_amount_to_withdraw">calculate_amount_to_withdraw</a>&lt;CoinType&gt;(
-        account_addr,
-        amount
-    );
-    <b>let</b> withdrawn_coin = <b>if</b> (coin_amount_to_withdraw &gt; 0) {
-        <b>let</b> coin_store = <b>borrow_global_mut</b>&lt;<a href="coin.md#0x1_coin_CoinStore">CoinStore</a>&lt;CoinType&gt;&gt;(account_addr);
-        <b>assert</b>!(
-            !coin_store.frozen,
-            <a href="../../aptos-stdlib/../move-stdlib/doc/error.md#0x1_error_permission_denied">error::permission_denied</a>(<a href="coin.md#0x1_coin_EFROZEN">EFROZEN</a>),
-        );
-        <b>if</b> (std::features::module_event_migration_enabled()) {
-            <a href="event.md#0x1_event_emit">event::emit</a>(
-                <a href="coin.md#0x1_coin_CoinWithdraw">CoinWithdraw</a> {
-                    coin_type: type_name&lt;CoinType&gt;(), <a href="account.md#0x1_account">account</a>: account_addr, amount: coin_amount_to_withdraw
-                }
-            );
-        };
-        <a href="event.md#0x1_event_emit_event">event::emit_event</a>&lt;<a href="coin.md#0x1_coin_WithdrawEvent">WithdrawEvent</a>&gt;(
-            &<b>mut</b> coin_store.withdraw_events,
-            <a href="coin.md#0x1_coin_WithdrawEvent">WithdrawEvent</a> { amount: coin_amount_to_withdraw },
-        );
-        <a href="coin.md#0x1_coin_extract">extract</a>(&<b>mut</b> coin_store.<a href="coin.md#0x1_coin">coin</a>, coin_amount_to_withdraw)
-    } <b>else</b> {
-        <a href="coin.md#0x1_coin_zero">zero</a>()
-    };
-    <b>if</b> (fa_amount_to_withdraw &gt; 0) {
-        <b>let</b> store_addr = <a href="primary_fungible_store.md#0x1_primary_fungible_store_primary_store_address">primary_fungible_store::primary_store_address</a>(
-            account_addr,
-            <a href="../../aptos-stdlib/../move-stdlib/doc/option.md#0x1_option_destroy_some">option::destroy_some</a>(<a href="coin.md#0x1_coin_paired_metadata">paired_metadata</a>&lt;CoinType&gt;())
-        );
-        <b>let</b> fa = <a href="fungible_asset.md#0x1_fungible_asset_withdraw_internal">fungible_asset::withdraw_internal</a>(store_addr, fa_amount_to_withdraw);
-        <a href="coin.md#0x1_coin_merge">merge</a>(&<b>mut</b> withdrawn_coin, <a href="coin.md#0x1_coin_fungible_asset_to_coin">fungible_asset_to_coin</a>&lt;CoinType&gt;(fa));
-    };
-
-    withdrawn_coin
-}
-</code></pre>
-
-
-
-</details>
-
 <a id="0x1_coin_withdraw"></a>
 
 ## Function `withdraw`
@@ -3925,6 +3859,20 @@
 
 
 
+
+<a id="0x1_coin_DepositAbortsIf"></a>
+
+
+<pre><code><b>schema</b> <a href="coin.md#0x1_coin_DepositAbortsIf">DepositAbortsIf</a>&lt;CoinType&gt; {
+    account_addr: <b>address</b>;
+    <b>let</b> coin_store = <b>global</b>&lt;<a href="coin.md#0x1_coin_CoinStore">CoinStore</a>&lt;CoinType&gt;&gt;(account_addr);
+    <b>aborts_if</b> !<b>exists</b>&lt;<a href="coin.md#0x1_coin_CoinStore">CoinStore</a>&lt;CoinType&gt;&gt;(account_addr);
+    <b>aborts_if</b> coin_store.frozen;
+}
+</code></pre>
+
+
+
 <a id="@Specification_1_coin_address"></a>
 
 ### Function `coin_address`
@@ -4035,14 +3983,6 @@
 <a id="0x1_coin_spec_is_account_registered"></a>
 
 
-<<<<<<< HEAD
-<pre><code><b>fun</b> <a href="coin.md#0x1_coin_spec_is_account_registered">spec_is_account_registered</a>&lt;CoinType&gt;(account_addr: <b>address</b>): bool {
-   <b>let</b> paired_metadata_opt = <a href="coin.md#0x1_coin_spec_paired_metadata">spec_paired_metadata</a>&lt;CoinType&gt;();
-   <b>exists</b>&lt;<a href="coin.md#0x1_coin_CoinStore">CoinStore</a>&lt;CoinType&gt;&gt;(account_addr) || (<a href="../../aptos-stdlib/../move-stdlib/doc/option.md#0x1_option_spec_is_some">option::spec_is_some</a>(
-       paired_metadata_opt
-   ) && <a href="primary_fungible_store.md#0x1_primary_fungible_store_spec_primary_store_exists">primary_fungible_store::spec_primary_store_exists</a>(account_addr, <a href="../../aptos-stdlib/../move-stdlib/doc/option.md#0x1_option_spec_borrow">option::spec_borrow</a>(paired_metadata_opt)))
-}
-=======
 <pre><code><b>fun</b> <a href="coin.md#0x1_coin_spec_is_account_registered">spec_is_account_registered</a>&lt;CoinType&gt;(account_addr:<b>address</b>): bool;
 </code></pre>
 
@@ -4052,7 +3992,6 @@
 <pre><code><b>pragma</b> aborts_if_is_partial;
 <b>aborts_if</b> <b>false</b>;
 <b>ensures</b> [abstract] result == <a href="coin.md#0x1_coin_spec_is_account_registered">spec_is_account_registered</a>&lt;CoinType&gt;(account_addr);
->>>>>>> c1ea4886
 </code></pre>
 
 
