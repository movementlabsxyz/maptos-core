// This module provides an interface to burn or collect and redistribute transaction fees.
module aptos_framework::transaction_fee {
    use aptos_framework::coin::{Self, AggregatableCoin, BurnCapability, MintCapability};
    use aptos_framework::aptos_account;
    use aptos_framework::aptos_coin::AptosCoin;
    use aptos_framework::fungible_asset::BurnRef;
    use aptos_framework::system_addresses;
    use std::error;
    use std::features;
    use std::option::{Self, Option};
    use std::signer;
    use aptos_framework::event;

    friend aptos_framework::block;
    friend aptos_framework::genesis;
    friend aptos_framework::reconfiguration;
    friend aptos_framework::transaction_validation;

    /// Gas fees are already being collected and the struct holding
    /// information about collected amounts is already published.
    const EALREADY_COLLECTING_FEES: u64 = 1;

    /// The burn percentage is out of range [0, 100].
    const EINVALID_BURN_PERCENTAGE: u64 = 3;

    /// No longer supported.
    const ENO_LONGER_SUPPORTED: u64 = 4;

    const EFA_GAS_CHARGING_NOT_ENABLED: u64 = 5;

    const EATOMIC_BRIDGE_NOT_ENABLED: u64 = 6;

    const ECOPY_CAPS_SHOT: u64 = 7;

    const ENATIVE_BRIDGE_NOT_ENABLED: u64 = 8;

    /// The one shot copy capabilities call
    struct CopyCapabilitiesOneShot has key {}

    /// Stores burn capability to burn the gas fees.
    struct AptosCoinCapabilities has key {
        burn_cap: BurnCapability<AptosCoin>,
    }

    /// Stores burn capability to burn the gas fees.
    struct AptosFABurnCapabilities has key {
        burn_ref: BurnRef,
    }

    /// Stores mint capability to mint the refunds.
    struct AptosCoinMintCapability has key {
        mint_cap: MintCapability<AptosCoin>,
    }

    #[event]
    /// Breakdown of fee charge and refund for a transaction.
    /// The structure is:
    ///
    /// - Net charge or refund (not in the statement)
    ///    - total charge: total_charge_gas_units, matches `gas_used` in the on-chain `TransactionInfo`.
    ///      This is the sum of the sub-items below. Notice that there's potential precision loss when
    ///      the conversion between internal and external gas units and between native token and gas
    ///      units, so it's possible that the numbers don't add up exactly. -- This number is the final
    ///      charge, while the break down is merely informational.
    ///        - gas charge for execution (CPU time): `execution_gas_units`
    ///        - gas charge for IO (storage random access): `io_gas_units`
    ///        - storage fee charge (storage space): `storage_fee_octas`, to be included in
    ///          `total_charge_gas_unit`, this number is converted to gas units according to the user
    ///          specified `gas_unit_price` on the transaction.
    ///    - storage deletion refund: `storage_fee_refund_octas`, this is not included in `gas_used` or
    ///      `total_charge_gas_units`, the net charge / refund is calculated by
    ///      `total_charge_gas_units` * `gas_unit_price` - `storage_fee_refund_octas`.
    ///
    /// This is meant to emitted as a module event.
    struct FeeStatement has drop, store {
        /// Total gas charge.
        total_charge_gas_units: u64,
        /// Execution gas charge.
        execution_gas_units: u64,
        /// IO gas charge.
        io_gas_units: u64,
        /// Storage fee charge.
        storage_fee_octas: u64,
        /// Storage fee refund.
        storage_fee_refund_octas: u64,
    }

<<<<<<< HEAD
    /// Initializes the resource storing information about gas fees collection and
    /// distribution. Should be called by on-chain governance.
    public fun initialize_fee_collection_and_distribution(aptos_framework: &signer, burn_percentage: u8) {
        system_addresses::assert_aptos_framework(aptos_framework);
        assert!(
            !exists<CollectedFeesPerBlock>(@aptos_framework),
            error::already_exists(EALREADY_COLLECTING_FEES)
        );
        assert!(burn_percentage <= 100, error::out_of_range(EINVALID_BURN_PERCENTAGE));

        // Make sure stakng module is aware of transaction fees collection.
        stake::initialize_validator_fees(aptos_framework);

        // Initially, no fees are collected and the block proposer is not set.
        let collected_fees = CollectedFeesPerBlock {
            amount: coin::initialize_aggregatable_coin(aptos_framework),
            proposer: option::none(),
            burn_percentage,
        };
        move_to(aptos_framework, collected_fees);
    }

    fun is_fees_collection_enabled(): bool {
        exists<CollectedFeesPerBlock>(@aptos_framework)
    }

    /// Sets the burn percentage for collected fees to a new value. Should be called by on-chain governance.
    public fun upgrade_burn_percentage(
        aptos_framework: &signer,
        new_burn_percentage: u8
    ) acquires AptosCoinCapabilities, CollectedFeesPerBlock {
        system_addresses::assert_aptos_framework(aptos_framework);
        assert!(new_burn_percentage <= 100, error::out_of_range(EINVALID_BURN_PERCENTAGE));

        // Prior to upgrading the burn percentage, make sure to process collected
        // fees. Otherwise we would use the new (incorrect) burn_percentage when
        // processing fees later!
        process_collected_fees();

        if (is_fees_collection_enabled()) {
            // Upgrade has no effect unless fees are being collected.
            let burn_percentage = &mut borrow_global_mut<CollectedFeesPerBlock>(@aptos_framework).burn_percentage;
            *burn_percentage = new_burn_percentage
        }
    }

    /// Registers the proposer of the block for gas fees collection. This function
    /// can only be called at the beginning of the block.
    public(friend) fun register_proposer_for_fee_collection(proposer_addr: address) acquires CollectedFeesPerBlock {
        if (is_fees_collection_enabled()) {
            let collected_fees = borrow_global_mut<CollectedFeesPerBlock>(@aptos_framework);
            let _ = option::swap_or_fill(&mut collected_fees.proposer, proposer_addr);
        }
    }

    /// Burns a specified fraction of the coin.
    fun burn_coin_fraction(coin: &mut Coin<AptosCoin>, burn_percentage: u8) acquires AptosCoinCapabilities {
        assert!(burn_percentage <= 100, error::out_of_range(EINVALID_BURN_PERCENTAGE));

        let collected_amount = coin::value(coin);
        spec {
            // We assume that `burn_percentage * collected_amount` does not overflow.
            assume burn_percentage * collected_amount <= MAX_U64;
        };
        let amount_to_burn = (burn_percentage as u64) * collected_amount / 100;
        if (amount_to_burn > 0) {
            let coin_to_burn = coin::extract(coin, amount_to_burn);
            coin::burn(
                coin_to_burn,
                &borrow_global<AptosCoinCapabilities>(@aptos_framework).burn_cap,
            );
        }
    }

    /// Calculates the fee which should be distributed to the block proposer at the
    /// end of an epoch, and records it in the system. This function can only be called
    /// at the beginning of the block or during reconfiguration.
    public(friend) fun process_collected_fees() acquires AptosCoinCapabilities, CollectedFeesPerBlock {
        if (!is_fees_collection_enabled()) {
            return
        };
        let collected_fees = borrow_global_mut<CollectedFeesPerBlock>(@aptos_framework);

        // If there are no collected fees, only unset the proposer. See the rationale for
        // setting proposer to option::none() below.
        if (coin::is_aggregatable_coin_zero(&collected_fees.amount)) {
            if (option::is_some(&collected_fees.proposer)) {
                let _ = option::extract(&mut collected_fees.proposer);
            };
            return
        };

        // Otherwise get the collected fee, and check if it can distributed later.
        let coin = coin::drain_aggregatable_coin(&mut collected_fees.amount);
        if (option::is_some(&collected_fees.proposer)) {
            // Extract the address of proposer here and reset it to option::none(). This
            // is particularly useful to avoid any undesired side-effects where coins are
            // collected but never distributed or distributed to the wrong account.
            // With this design, processing collected fees enforces that all fees will be burnt
            // unless the proposer is specified in the block prologue. When we have a governance
            // proposal that triggers reconfiguration, we distribute pending fees and burn the
            // fee for the proposal. Otherwise, that fee would be leaked to the next block.
            let proposer = option::extract(&mut collected_fees.proposer);

            // Since the block can be produced by the VM itself, we have to make sure we catch
            // this case.
            if (proposer == @vm_reserved) {
                burn_coin_fraction(&mut coin, 100);
                coin::destroy_zero(coin);
                return
            };

            burn_coin_fraction(&mut coin, collected_fees.burn_percentage);
            stake::add_transaction_fee(proposer, coin);
            return
        };

        // If checks did not pass, simply burn all collected coins and return none.
        burn_coin_fraction(&mut coin, 100);
        coin::destroy_zero(coin)
    }

    /// Burns a specified amount of AptosCoin from an address.
    /// 
    /// @param core_resource The signer representing the core resource account.
    /// @param account The address from which to burn AptosCoin.
    /// @param fee The amount of AptosCoin to burn.
    /// @abort If the burn capability is not available.
    public fun burn_from(aptos_framework: &signer, account: address, fee: u64) acquires AptosFABurnCapabilities, AptosCoinCapabilities {
        system_addresses::assert_aptos_framework(aptos_framework);
        if (exists<AptosFABurnCapabilities>(@aptos_framework)) {
            let burn_ref = &borrow_global<AptosFABurnCapabilities>(@aptos_framework).burn_ref;
            aptos_account::burn_from_fungible_store(burn_ref, account, fee);
        } else {
            let burn_cap = &borrow_global<AptosCoinCapabilities>(@aptos_framework).burn_cap;
            if (features::operations_default_to_fa_apt_store_enabled()) {
                let (burn_ref, burn_receipt) = coin::get_paired_burn_ref(burn_cap);
                aptos_account::burn_from_fungible_store(&burn_ref, account, fee);
                coin::return_paired_burn_ref(burn_ref, burn_receipt);
            } else {
                coin::burn_from<AptosCoin>(
                    account,
                    fee,
                    burn_cap,
                );
            };
        };
    }

=======
>>>>>>> c1ea4886
    /// Burn transaction fees in epilogue.
    public(friend) fun burn_fee(account: address, fee: u64) acquires AptosFABurnCapabilities, AptosCoinCapabilities {
        if (exists<AptosFABurnCapabilities>(@aptos_framework)) {
            let burn_ref = &borrow_global<AptosFABurnCapabilities>(@aptos_framework).burn_ref;
            aptos_account::burn_from_fungible_store_for_gas(burn_ref, account, fee);
        } else {
            let burn_cap = &borrow_global<AptosCoinCapabilities>(@aptos_framework).burn_cap;
            if (features::operations_default_to_fa_apt_store_enabled()) {
                let (burn_ref, burn_receipt) = coin::get_paired_burn_ref(burn_cap);
                aptos_account::burn_from_fungible_store_for_gas(&burn_ref, account, fee);
                coin::return_paired_burn_ref(burn_ref, burn_receipt);
            } else {
                coin::burn_from_for_gas<AptosCoin>(
                    account,
                    fee,
                    burn_cap,
                );
            };
        };
    }

    /// Mint refund in epilogue.
    public(friend) fun mint_and_refund(account: address, refund: u64) acquires AptosCoinMintCapability {
        let mint_cap = &borrow_global<AptosCoinMintCapability>(@aptos_framework).mint_cap;
        let refund_coin = coin::mint(refund, mint_cap);
        coin::deposit_for_gas_fee(account, refund_coin);
    }

    /// Only called during genesis.
    public(friend) fun store_aptos_coin_burn_cap(aptos_framework: &signer, burn_cap: BurnCapability<AptosCoin>) {
        system_addresses::assert_aptos_framework(aptos_framework);

        if (features::operations_default_to_fa_apt_store_enabled()) {
            let burn_ref = coin::convert_and_take_paired_burn_ref(burn_cap);
            move_to(aptos_framework, AptosFABurnCapabilities { burn_ref });
        } else {
            move_to(aptos_framework, AptosCoinCapabilities { burn_cap })
        }
    }

    public entry fun convert_to_aptos_fa_burn_ref(aptos_framework: &signer) acquires AptosCoinCapabilities {
        assert!(features::operations_default_to_fa_apt_store_enabled(), EFA_GAS_CHARGING_NOT_ENABLED);
        system_addresses::assert_aptos_framework(aptos_framework);
        let AptosCoinCapabilities {
            burn_cap,
        } = move_from<AptosCoinCapabilities>(signer::address_of(aptos_framework));
        let burn_ref = coin::convert_and_take_paired_burn_ref(burn_cap);
        move_to(aptos_framework, AptosFABurnCapabilities { burn_ref });
    }

    /// Only called during genesis.
    public(friend) fun store_aptos_coin_mint_cap(aptos_framework: &signer, mint_cap: MintCapability<AptosCoin>) {
        system_addresses::assert_aptos_framework(aptos_framework);
        move_to(aptos_framework, AptosCoinMintCapability { mint_cap })
    }

<<<<<<< HEAD
    /// Copy Mint and Burn capabilities over to bridge
    /// Can only be called once after which it will assert
    public fun copy_capabilities_for_bridge(aptos_framework: &signer) : (MintCapability<AptosCoin>, BurnCapability<AptosCoin>)
    acquires AptosCoinCapabilities, AptosCoinMintCapability {
        system_addresses::assert_aptos_framework(aptos_framework);
        assert!(features::abort_atomic_bridge_enabled(), EATOMIC_BRIDGE_NOT_ENABLED);
        assert!(!exists<CopyCapabilitiesOneShot>(@aptos_framework), ECOPY_CAPS_SHOT);
        move_to(aptos_framework, CopyCapabilitiesOneShot{});
        (
            borrow_global<AptosCoinMintCapability>(@aptos_framework).mint_cap,
            borrow_global<AptosCoinCapabilities>(@aptos_framework).burn_cap
        )
    }

    /// Copy Mint and Burn capabilities over to bridge
    /// Can only be called once after which it will assert
    public fun copy_capabilities_for_native_bridge(aptos_framework: &signer) : (MintCapability<AptosCoin>, BurnCapability<AptosCoin>)
    acquires AptosCoinCapabilities, AptosCoinMintCapability {
        system_addresses::assert_aptos_framework(aptos_framework);
        assert!(features::abort_native_bridge_enabled(), ENATIVE_BRIDGE_NOT_ENABLED);
        assert!(!exists<CopyCapabilitiesOneShot>(@aptos_framework), ECOPY_CAPS_SHOT);
        move_to(aptos_framework, CopyCapabilitiesOneShot{});
        (
            borrow_global<AptosCoinMintCapability>(@aptos_framework).mint_cap,
            borrow_global<AptosCoinCapabilities>(@aptos_framework).burn_cap
        )
    }

    #[deprecated]
    public fun initialize_storage_refund(_: &signer) {
        abort error::not_implemented(ENO_LONGER_SUPPORTED)
    }

=======
>>>>>>> c1ea4886
    // Called by the VM after epilogue.
    fun emit_fee_statement(fee_statement: FeeStatement) {
        event::emit(fee_statement)
    }

    // DEPRECATED section:

    #[deprecated]
    /// DEPRECATED: Stores information about the block proposer and the amount of fees
    /// collected when executing the block.
    struct CollectedFeesPerBlock has key {
        amount: AggregatableCoin<AptosCoin>,
        proposer: Option<address>,
        burn_percentage: u8,
    }

    #[deprecated]
    /// DEPRECATED
    public fun initialize_fee_collection_and_distribution(_aptos_framework: &signer, _burn_percentage: u8) {
        abort error::not_implemented(ENO_LONGER_SUPPORTED)
    }

    #[deprecated]
    /// DEPRECATED
    public fun upgrade_burn_percentage(
        _aptos_framework: &signer,
        _new_burn_percentage: u8
    ) {
        abort error::not_implemented(ENO_LONGER_SUPPORTED)
    }

    #[deprecated]
    public fun initialize_storage_refund(_: &signer) {
        abort error::not_implemented(ENO_LONGER_SUPPORTED)
    }

    #[test_only]
    fun setup_coin_caps(aptos_framework: &signer) {
        use aptos_framework::aptos_coin;
        let (burn_cap, mint_cap) = aptos_coin::initialize_for_test(aptos_framework);
        store_aptos_coin_burn_cap(aptos_framework, burn_cap);
        store_aptos_coin_mint_cap(aptos_framework, mint_cap);
    }

    #[test_only]
    fun setup_atomic_bridge(aptos_framework: &signer) {
        features::change_feature_flags_for_testing(
            aptos_framework,
            vector[features::get_atomic_bridge_feature()],
            vector[]
        );
    }

    #[test(aptos_framework = @aptos_framework)]
    fun test_copy_capabilities(aptos_framework: &signer) acquires AptosCoinCapabilities, AptosCoinMintCapability {
        setup_coin_caps(aptos_framework);
        setup_atomic_bridge(aptos_framework);

        let (mint_cap, burn_cap) = copy_capabilities_for_bridge(aptos_framework);
        coin::destroy_burn_cap(burn_cap);
        coin::destroy_mint_cap(mint_cap);
    }

    #[test(aptos_framework = @aptos_framework)]
    #[expected_failure(abort_code = EATOMIC_BRIDGE_NOT_ENABLED, location = Self)]
    fun test_copy_capabilities_no_bridge(aptos_framework: &signer) acquires AptosCoinCapabilities, AptosCoinMintCapability {
        setup_coin_caps(aptos_framework);
        features::change_feature_flags_for_testing(
            aptos_framework,
            vector[],
            vector[features::get_atomic_bridge_feature()],
        );
        let (mint_cap, burn_cap) = copy_capabilities_for_bridge(aptos_framework);
        coin::destroy_burn_cap(burn_cap);
        coin::destroy_mint_cap(mint_cap);
    }

    #[test(aptos_framework = @aptos_framework)]
    #[expected_failure(abort_code = ECOPY_CAPS_SHOT, location = Self)]
    fun test_copy_capabilities_one_too_many_shots(aptos_framework: &signer) acquires AptosCoinCapabilities, AptosCoinMintCapability {
        setup_coin_caps(aptos_framework);
        setup_atomic_bridge(aptos_framework);
        let (mint_cap, burn_cap) = copy_capabilities_for_bridge(aptos_framework);
        coin::destroy_burn_cap(burn_cap);
        coin::destroy_mint_cap(mint_cap);
        let (mint_cap, burn_cap) = copy_capabilities_for_bridge(aptos_framework);
        coin::destroy_burn_cap(burn_cap);
        coin::destroy_mint_cap(mint_cap);
    }
}<|MERGE_RESOLUTION|>--- conflicted
+++ resolved
@@ -27,15 +27,6 @@
     const ENO_LONGER_SUPPORTED: u64 = 4;
 
     const EFA_GAS_CHARGING_NOT_ENABLED: u64 = 5;
-
-    const EATOMIC_BRIDGE_NOT_ENABLED: u64 = 6;
-
-    const ECOPY_CAPS_SHOT: u64 = 7;
-
-    const ENATIVE_BRIDGE_NOT_ENABLED: u64 = 8;
-
-    /// The one shot copy capabilities call
-    struct CopyCapabilitiesOneShot has key {}
 
     /// Stores burn capability to burn the gas fees.
     struct AptosCoinCapabilities has key {
@@ -85,158 +76,6 @@
         storage_fee_refund_octas: u64,
     }
 
-<<<<<<< HEAD
-    /// Initializes the resource storing information about gas fees collection and
-    /// distribution. Should be called by on-chain governance.
-    public fun initialize_fee_collection_and_distribution(aptos_framework: &signer, burn_percentage: u8) {
-        system_addresses::assert_aptos_framework(aptos_framework);
-        assert!(
-            !exists<CollectedFeesPerBlock>(@aptos_framework),
-            error::already_exists(EALREADY_COLLECTING_FEES)
-        );
-        assert!(burn_percentage <= 100, error::out_of_range(EINVALID_BURN_PERCENTAGE));
-
-        // Make sure stakng module is aware of transaction fees collection.
-        stake::initialize_validator_fees(aptos_framework);
-
-        // Initially, no fees are collected and the block proposer is not set.
-        let collected_fees = CollectedFeesPerBlock {
-            amount: coin::initialize_aggregatable_coin(aptos_framework),
-            proposer: option::none(),
-            burn_percentage,
-        };
-        move_to(aptos_framework, collected_fees);
-    }
-
-    fun is_fees_collection_enabled(): bool {
-        exists<CollectedFeesPerBlock>(@aptos_framework)
-    }
-
-    /// Sets the burn percentage for collected fees to a new value. Should be called by on-chain governance.
-    public fun upgrade_burn_percentage(
-        aptos_framework: &signer,
-        new_burn_percentage: u8
-    ) acquires AptosCoinCapabilities, CollectedFeesPerBlock {
-        system_addresses::assert_aptos_framework(aptos_framework);
-        assert!(new_burn_percentage <= 100, error::out_of_range(EINVALID_BURN_PERCENTAGE));
-
-        // Prior to upgrading the burn percentage, make sure to process collected
-        // fees. Otherwise we would use the new (incorrect) burn_percentage when
-        // processing fees later!
-        process_collected_fees();
-
-        if (is_fees_collection_enabled()) {
-            // Upgrade has no effect unless fees are being collected.
-            let burn_percentage = &mut borrow_global_mut<CollectedFeesPerBlock>(@aptos_framework).burn_percentage;
-            *burn_percentage = new_burn_percentage
-        }
-    }
-
-    /// Registers the proposer of the block for gas fees collection. This function
-    /// can only be called at the beginning of the block.
-    public(friend) fun register_proposer_for_fee_collection(proposer_addr: address) acquires CollectedFeesPerBlock {
-        if (is_fees_collection_enabled()) {
-            let collected_fees = borrow_global_mut<CollectedFeesPerBlock>(@aptos_framework);
-            let _ = option::swap_or_fill(&mut collected_fees.proposer, proposer_addr);
-        }
-    }
-
-    /// Burns a specified fraction of the coin.
-    fun burn_coin_fraction(coin: &mut Coin<AptosCoin>, burn_percentage: u8) acquires AptosCoinCapabilities {
-        assert!(burn_percentage <= 100, error::out_of_range(EINVALID_BURN_PERCENTAGE));
-
-        let collected_amount = coin::value(coin);
-        spec {
-            // We assume that `burn_percentage * collected_amount` does not overflow.
-            assume burn_percentage * collected_amount <= MAX_U64;
-        };
-        let amount_to_burn = (burn_percentage as u64) * collected_amount / 100;
-        if (amount_to_burn > 0) {
-            let coin_to_burn = coin::extract(coin, amount_to_burn);
-            coin::burn(
-                coin_to_burn,
-                &borrow_global<AptosCoinCapabilities>(@aptos_framework).burn_cap,
-            );
-        }
-    }
-
-    /// Calculates the fee which should be distributed to the block proposer at the
-    /// end of an epoch, and records it in the system. This function can only be called
-    /// at the beginning of the block or during reconfiguration.
-    public(friend) fun process_collected_fees() acquires AptosCoinCapabilities, CollectedFeesPerBlock {
-        if (!is_fees_collection_enabled()) {
-            return
-        };
-        let collected_fees = borrow_global_mut<CollectedFeesPerBlock>(@aptos_framework);
-
-        // If there are no collected fees, only unset the proposer. See the rationale for
-        // setting proposer to option::none() below.
-        if (coin::is_aggregatable_coin_zero(&collected_fees.amount)) {
-            if (option::is_some(&collected_fees.proposer)) {
-                let _ = option::extract(&mut collected_fees.proposer);
-            };
-            return
-        };
-
-        // Otherwise get the collected fee, and check if it can distributed later.
-        let coin = coin::drain_aggregatable_coin(&mut collected_fees.amount);
-        if (option::is_some(&collected_fees.proposer)) {
-            // Extract the address of proposer here and reset it to option::none(). This
-            // is particularly useful to avoid any undesired side-effects where coins are
-            // collected but never distributed or distributed to the wrong account.
-            // With this design, processing collected fees enforces that all fees will be burnt
-            // unless the proposer is specified in the block prologue. When we have a governance
-            // proposal that triggers reconfiguration, we distribute pending fees and burn the
-            // fee for the proposal. Otherwise, that fee would be leaked to the next block.
-            let proposer = option::extract(&mut collected_fees.proposer);
-
-            // Since the block can be produced by the VM itself, we have to make sure we catch
-            // this case.
-            if (proposer == @vm_reserved) {
-                burn_coin_fraction(&mut coin, 100);
-                coin::destroy_zero(coin);
-                return
-            };
-
-            burn_coin_fraction(&mut coin, collected_fees.burn_percentage);
-            stake::add_transaction_fee(proposer, coin);
-            return
-        };
-
-        // If checks did not pass, simply burn all collected coins and return none.
-        burn_coin_fraction(&mut coin, 100);
-        coin::destroy_zero(coin)
-    }
-
-    /// Burns a specified amount of AptosCoin from an address.
-    /// 
-    /// @param core_resource The signer representing the core resource account.
-    /// @param account The address from which to burn AptosCoin.
-    /// @param fee The amount of AptosCoin to burn.
-    /// @abort If the burn capability is not available.
-    public fun burn_from(aptos_framework: &signer, account: address, fee: u64) acquires AptosFABurnCapabilities, AptosCoinCapabilities {
-        system_addresses::assert_aptos_framework(aptos_framework);
-        if (exists<AptosFABurnCapabilities>(@aptos_framework)) {
-            let burn_ref = &borrow_global<AptosFABurnCapabilities>(@aptos_framework).burn_ref;
-            aptos_account::burn_from_fungible_store(burn_ref, account, fee);
-        } else {
-            let burn_cap = &borrow_global<AptosCoinCapabilities>(@aptos_framework).burn_cap;
-            if (features::operations_default_to_fa_apt_store_enabled()) {
-                let (burn_ref, burn_receipt) = coin::get_paired_burn_ref(burn_cap);
-                aptos_account::burn_from_fungible_store(&burn_ref, account, fee);
-                coin::return_paired_burn_ref(burn_ref, burn_receipt);
-            } else {
-                coin::burn_from<AptosCoin>(
-                    account,
-                    fee,
-                    burn_cap,
-                );
-            };
-        };
-    }
-
-=======
->>>>>>> c1ea4886
     /// Burn transaction fees in epilogue.
     public(friend) fun burn_fee(account: address, fee: u64) acquires AptosFABurnCapabilities, AptosCoinCapabilities {
         if (exists<AptosFABurnCapabilities>(@aptos_framework)) {
@@ -293,42 +132,6 @@
         move_to(aptos_framework, AptosCoinMintCapability { mint_cap })
     }
 
-<<<<<<< HEAD
-    /// Copy Mint and Burn capabilities over to bridge
-    /// Can only be called once after which it will assert
-    public fun copy_capabilities_for_bridge(aptos_framework: &signer) : (MintCapability<AptosCoin>, BurnCapability<AptosCoin>)
-    acquires AptosCoinCapabilities, AptosCoinMintCapability {
-        system_addresses::assert_aptos_framework(aptos_framework);
-        assert!(features::abort_atomic_bridge_enabled(), EATOMIC_BRIDGE_NOT_ENABLED);
-        assert!(!exists<CopyCapabilitiesOneShot>(@aptos_framework), ECOPY_CAPS_SHOT);
-        move_to(aptos_framework, CopyCapabilitiesOneShot{});
-        (
-            borrow_global<AptosCoinMintCapability>(@aptos_framework).mint_cap,
-            borrow_global<AptosCoinCapabilities>(@aptos_framework).burn_cap
-        )
-    }
-
-    /// Copy Mint and Burn capabilities over to bridge
-    /// Can only be called once after which it will assert
-    public fun copy_capabilities_for_native_bridge(aptos_framework: &signer) : (MintCapability<AptosCoin>, BurnCapability<AptosCoin>)
-    acquires AptosCoinCapabilities, AptosCoinMintCapability {
-        system_addresses::assert_aptos_framework(aptos_framework);
-        assert!(features::abort_native_bridge_enabled(), ENATIVE_BRIDGE_NOT_ENABLED);
-        assert!(!exists<CopyCapabilitiesOneShot>(@aptos_framework), ECOPY_CAPS_SHOT);
-        move_to(aptos_framework, CopyCapabilitiesOneShot{});
-        (
-            borrow_global<AptosCoinMintCapability>(@aptos_framework).mint_cap,
-            borrow_global<AptosCoinCapabilities>(@aptos_framework).burn_cap
-        )
-    }
-
-    #[deprecated]
-    public fun initialize_storage_refund(_: &signer) {
-        abort error::not_implemented(ENO_LONGER_SUPPORTED)
-    }
-
-=======
->>>>>>> c1ea4886
     // Called by the VM after epilogue.
     fun emit_fee_statement(fee_statement: FeeStatement) {
         event::emit(fee_statement)
@@ -364,58 +167,4 @@
     public fun initialize_storage_refund(_: &signer) {
         abort error::not_implemented(ENO_LONGER_SUPPORTED)
     }
-
-    #[test_only]
-    fun setup_coin_caps(aptos_framework: &signer) {
-        use aptos_framework::aptos_coin;
-        let (burn_cap, mint_cap) = aptos_coin::initialize_for_test(aptos_framework);
-        store_aptos_coin_burn_cap(aptos_framework, burn_cap);
-        store_aptos_coin_mint_cap(aptos_framework, mint_cap);
-    }
-
-    #[test_only]
-    fun setup_atomic_bridge(aptos_framework: &signer) {
-        features::change_feature_flags_for_testing(
-            aptos_framework,
-            vector[features::get_atomic_bridge_feature()],
-            vector[]
-        );
-    }
-
-    #[test(aptos_framework = @aptos_framework)]
-    fun test_copy_capabilities(aptos_framework: &signer) acquires AptosCoinCapabilities, AptosCoinMintCapability {
-        setup_coin_caps(aptos_framework);
-        setup_atomic_bridge(aptos_framework);
-
-        let (mint_cap, burn_cap) = copy_capabilities_for_bridge(aptos_framework);
-        coin::destroy_burn_cap(burn_cap);
-        coin::destroy_mint_cap(mint_cap);
-    }
-
-    #[test(aptos_framework = @aptos_framework)]
-    #[expected_failure(abort_code = EATOMIC_BRIDGE_NOT_ENABLED, location = Self)]
-    fun test_copy_capabilities_no_bridge(aptos_framework: &signer) acquires AptosCoinCapabilities, AptosCoinMintCapability {
-        setup_coin_caps(aptos_framework);
-        features::change_feature_flags_for_testing(
-            aptos_framework,
-            vector[],
-            vector[features::get_atomic_bridge_feature()],
-        );
-        let (mint_cap, burn_cap) = copy_capabilities_for_bridge(aptos_framework);
-        coin::destroy_burn_cap(burn_cap);
-        coin::destroy_mint_cap(mint_cap);
-    }
-
-    #[test(aptos_framework = @aptos_framework)]
-    #[expected_failure(abort_code = ECOPY_CAPS_SHOT, location = Self)]
-    fun test_copy_capabilities_one_too_many_shots(aptos_framework: &signer) acquires AptosCoinCapabilities, AptosCoinMintCapability {
-        setup_coin_caps(aptos_framework);
-        setup_atomic_bridge(aptos_framework);
-        let (mint_cap, burn_cap) = copy_capabilities_for_bridge(aptos_framework);
-        coin::destroy_burn_cap(burn_cap);
-        coin::destroy_mint_cap(mint_cap);
-        let (mint_cap, burn_cap) = copy_capabilities_for_bridge(aptos_framework);
-        coin::destroy_burn_cap(burn_cap);
-        coin::destroy_mint_cap(mint_cap);
-    }
 }