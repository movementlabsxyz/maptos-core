spec aptos_framework::transaction_validation {
    /// <high-level-req>
    /// No.: 1
    /// Requirement: The sender of a transaction should have sufficient coin balance to pay the transaction fee.
    /// Criticality: High
    /// Implementation: The prologue_common function asserts that the transaction sender has enough coin balance to be
    /// paid as the max_transaction_fee.
    /// Enforcement: Formally verified via [high-level-req-1](PrologueCommonAbortsIf). Moreover, the native transaction validation patterns have been manually audited.
    ///
    /// No.: 2
    /// Requirement: All secondary signer addresses are verified to be authentic through a validation process.
    /// Criticality: Critical
    /// Implementation: The function multi_agent_script_prologue ensures that each secondary signer address undergoes
    /// authentication validation, including verification of account existence and authentication key matching,
    /// confirming their authenticity.
    /// Enforcement: Formally verified via [high-level-req-2](multi_agent_script_prologue). Moreover, the native transaction validation patterns have been manually audited.
    ///
    /// No.: 3
    /// Requirement: After successful execution, base the transaction fee on the configuration set by the features library.
    /// Criticality: High
    /// Implementation: The epilogue function collects the transaction fee for either redistribution or burning based on
    /// the feature::collect_and_distribute_gas_fees result.
    /// Enforcement: Formally Verified via [high-level-req-3](epilogue). Moreover, the native transaction validation patterns have been manually audited.
    /// </high-level-req>
    ///
    spec module {
        pragma verify = true;
        pragma aborts_if_is_strict;
    }

    spec grant_gas_permission(
        master: &signer,
        permissioned: &signer,
        gas_amount: u64
    ) {
        pragma aborts_if_is_partial;
    }

    spec revoke_gas_permission(permissioned: &signer) {
        pragma aborts_if_is_partial;
    }

    /// Ensure caller is `aptos_framework`.
    /// Aborts if TransactionValidation already exists.
    spec initialize(
        aptos_framework: &signer,
        script_prologue_name: vector<u8>,
        module_prologue_name: vector<u8>,
        multi_agent_prologue_name: vector<u8>,
        user_epilogue_name: vector<u8>,
    ) {
        use std::signer;
        let addr = signer::address_of(aptos_framework);
        aborts_if !system_addresses::is_aptos_framework_address(addr);
        aborts_if exists<TransactionValidation>(addr);

        ensures exists<TransactionValidation>(addr);
    }

    /// Create a schema to reuse some code.
    /// Give some constraints that may abort according to the conditions.
    spec schema PrologueCommonAbortsIf {
        use std::bcs;
        use aptos_framework::timestamp::{CurrentTimeMicroseconds};
        use aptos_framework::chain_id::{ChainId};
        use aptos_framework::account::{Account};
        use aptos_framework::coin::{CoinStore};
        sender: &signer;
        gas_payer: &signer;
        txn_sequence_number: u64;
        txn_authentication_key: Option<vector<u8>>;
        txn_gas_price: u64;
        txn_max_gas_units: u64;
        txn_expiration_time: u64;
        chain_id: u8;

        aborts_if !exists<CurrentTimeMicroseconds>(@aptos_framework);
        aborts_if !(timestamp::now_seconds() < txn_expiration_time);

        aborts_if !exists<ChainId>(@aptos_framework);
        aborts_if !(chain_id::get() == chain_id);
        let transaction_sender = signer::address_of(sender);
        let gas_payer_addr = signer::address_of(gas_payer);

        aborts_if (
            !features::spec_is_enabled(features::SPONSORED_AUTOMATIC_ACCOUNT_CREATION)
                || account::spec_exists_at(transaction_sender)
                || transaction_sender == gas_payer_addr
                || txn_sequence_number > 0
        ) && (
            !(txn_sequence_number >= global<Account>(transaction_sender).sequence_number)
                || !(option::spec_is_none(txn_authentication_key) || option::spec_borrow(
                txn_authentication_key
            ) == global<Account>(transaction_sender).authentication_key)
                || !account::spec_exists_at(transaction_sender)
                || !(txn_sequence_number == global<Account>(transaction_sender).sequence_number)
        );

        aborts_if features::spec_is_enabled(features::SPONSORED_AUTOMATIC_ACCOUNT_CREATION)
            && transaction_sender != gas_payer_addr
            && txn_sequence_number == 0
            && !account::spec_exists_at(transaction_sender)
            && (option::spec_is_none(txn_authentication_key) || option::spec_borrow(
            txn_authentication_key
        ) != bcs::to_bytes(transaction_sender));

        aborts_if !(txn_sequence_number < (1u64 << 63));

        let max_transaction_fee = txn_gas_price * txn_max_gas_units;
        aborts_if max_transaction_fee > MAX_U64;
        aborts_if !exists<CoinStore<AptosCoin>>(gas_payer_addr);
        // property 1: The sender of a transaction should have sufficient coin balance to pay the transaction fee.
        /// [high-level-req-1]
        aborts_if !(global<CoinStore<AptosCoin>>(gas_payer_addr).coin.value >= max_transaction_fee);
    }

    spec prologue_common(
        sender: &signer,
        gas_payer: &signer,
        txn_sequence_number: u64,
        txn_authentication_key: Option<vector<u8>>,
        txn_gas_price: u64,
        txn_max_gas_units: u64,
        txn_expiration_time: u64,
        chain_id: u8,
        is_simulation: bool,
    ) {
        // TODO(fa_migration)
        pragma verify = false;
        include PrologueCommonAbortsIf;
    }

    spec script_prologue_extended(
    sender: signer,
    txn_sequence_number: u64,
        txn_public_key: vector<u8>,
    txn_gas_price: u64,
    txn_max_gas_units: u64,
    txn_expiration_time: u64,
    chain_id: u8,
    _script_hash: vector<u8>,
    is_simulation: bool,
    ) {
        // TODO(fa_migration)
        pragma verify = false;
        include PrologueCommonAbortsIf {
            gas_payer: sender,
            txn_authentication_key: option::spec_some(txn_public_key)
        };
    }

    spec script_prologue(
        sender: signer,
        txn_sequence_number: u64,
        txn_public_key: vector<u8>,
        txn_gas_price: u64,
        txn_max_gas_units: u64,
        txn_expiration_time: u64,
        chain_id: u8,
        _script_hash: vector<u8>,
    ) {
    // TODO: temporary mockup
    pragma verify = false;
    }

    spec schema MultiAgentPrologueCommonAbortsIf {
        secondary_signer_addresses: vector<address>;
        secondary_signer_public_key_hashes: vector<Option<vector<u8>>>;
        is_simulation: bool;

        // Vectors to be `zipped with` should be of equal length.
        let num_secondary_signers = len(secondary_signer_addresses);
        aborts_if len(secondary_signer_public_key_hashes) != num_secondary_signers;

        // If any account does not exist, or public key hash does not match, abort.
        // property 2: All secondary signer addresses are verified to be authentic through a validation process.
        /// [high-level-req-2]
        aborts_if exists i in 0..num_secondary_signers:
            !account::spec_exists_at(secondary_signer_addresses[i]);
        aborts_if exists i in 0..num_secondary_signers:
            !can_skip(features::spec_simulation_enhancement_enabled(), is_simulation, secondary_signer_public_key_hashes[i]) &&
                option::spec_is_some(secondary_signer_public_key_hashes[i]) && option::spec_borrow(
                secondary_signer_public_key_hashes[i]
            ) !=
                    account::spec_get_authentication_key(secondary_signer_addresses[i]);
        // By the end, all secondary signers account should exist and public key hash should match.
        ensures forall i in 0..num_secondary_signers:
            account::spec_exists_at(secondary_signer_addresses[i]);
        ensures forall i in 0..num_secondary_signers:
            option::spec_is_none(secondary_signer_public_key_hashes[i]) || option::spec_borrow(
                secondary_signer_public_key_hashes[i]
            ) ==
                account::spec_get_authentication_key(secondary_signer_addresses[i])
                || can_skip(features::spec_simulation_enhancement_enabled(), is_simulation, secondary_signer_public_key_hashes[i]);
    }

    spec fun can_skip(feature_flag: bool, is_simulation: bool, auth_key: Option<vector<u8>>): bool {
        features::spec_simulation_enhancement_enabled() && is_simulation && option::spec_is_none(auth_key)
    }

    spec multi_agent_common_prologue(
        secondary_signer_addresses: vector<address>,
        secondary_signer_public_key_hashes: vector<Option<vector<u8>>>,
        is_simulation: bool,
    ) {
        pragma aborts_if_is_partial;
        // include MultiAgentPrologueCommonAbortsIf {
        //     secondary_signer_addresses,
        //     secondary_signer_public_key_hashes,
        //     is_simulation,
        // };
    }

    /// Aborts if length of public key hashed vector
    /// not equal the number of singers.
    spec multi_agent_script_prologue_extended(
    sender: signer,
    txn_sequence_number: u64,
        txn_sender_public_key: vector<u8>,
        secondary_signer_addresses: vector<address>,
        secondary_signer_public_key_hashes: vector<vector<u8>>,
    txn_gas_price: u64,
    txn_max_gas_units: u64,
    txn_expiration_time: u64,
    chain_id: u8,
    is_simulation: bool,
    ) {
        pragma verify_duration_estimate = 120;
        let gas_payer = sender;
        // TODO(fa_migration)
        pragma verify = false;
        // include PrologueCommonAbortsIf {
        //     gas_payer,
        //     txn_sequence_number,
        //     txn_authentication_key: txn_sender_public_key,
        // };
        // include MultiAgentPrologueCommonAbortsIf {
        //     secondary_signer_addresses,
        //     vector::map(secondary_signer_public_key_hashes, |x| option::spec_some(x)),
        //     is_simulation,
        // };
    }

    spec multi_agent_script_prologue(
        sender: signer,
        txn_sequence_number: u64,
        txn_sender_public_key: vector<u8>,
        secondary_signer_addresses: vector<address>,
        secondary_signer_public_key_hashes: vector<vector<u8>>,
        txn_gas_price: u64,
        txn_max_gas_units: u64,
        txn_expiration_time: u64,
        chain_id: u8,
    ) {
        // TODO: temporary mockup
        pragma verify = false;
    }

    spec fee_payer_script_prologue_extended(
        sender: signer,
        txn_sequence_number: u64,
        txn_sender_public_key: vector<u8>,
        secondary_signer_addresses: vector<address>,
        secondary_signer_public_key_hashes: vector<vector<u8>>,
        fee_payer_address: address,
        fee_payer_public_key_hash: vector<u8>,
        txn_gas_price: u64,
        txn_max_gas_units: u64,
        txn_expiration_time: u64,
        chain_id: u8,
        is_simulation: bool,
    ) {
        pragma aborts_if_is_partial;
        pragma verify_duration_estimate = 120;

        aborts_if !features::spec_is_enabled(features::FEE_PAYER_ENABLED);
        let gas_payer = create_signer::create_signer(fee_payer_address);
        include PrologueCommonAbortsIf {
            gas_payer,
            txn_sequence_number,
            txn_authentication_key: option::spec_some(txn_sender_public_key),
        };
        // include MultiAgentPrologueCommonAbortsIf {
        //     secondary_signer_addresses,
        //     secondary_signer_public_key_hashes,
        //     is_simulation,
        // };

        aborts_if !account::spec_exists_at(fee_payer_address);
        aborts_if !(fee_payer_public_key_hash == account::spec_get_authentication_key(fee_payer_address));
        aborts_if !features::spec_fee_payer_enabled();
    }

    spec fee_payer_script_prologue(
        sender: signer,
        txn_sequence_number: u64,
        txn_sender_public_key: vector<u8>,
        secondary_signer_addresses: vector<address>,
        secondary_signer_public_key_hashes: vector<vector<u8>>,
        fee_payer_address: address,
        fee_payer_public_key_hash: vector<u8>,
        txn_gas_price: u64,
        txn_max_gas_units: u64,
        txn_expiration_time: u64,
        chain_id: u8,
    ) {
        // TODO: temporary mockup
        pragma verify = false;
    }

    /// Abort according to the conditions.
    /// `AptosCoinCapabilities` and `CoinInfo` should exists.
    /// Skip transaction_fee::burn_fee verification.
    spec epilogue_extended(
    account: signer,
    storage_fee_refunded: u64,
    txn_gas_price: u64,
    txn_max_gas_units: u64,
    gas_units_remaining: u64,
    is_simulation: bool,
    ) {
        // TODO(fa_migration)
        pragma verify = false;
        include EpilogueGasPayerAbortsIf { gas_payer: signer::address_of(account) };
    }

    spec epilogue(
        account: signer,
        storage_fee_refunded: u64,
        txn_gas_price: u64,
        txn_max_gas_units: u64,
        gas_units_remaining: u64,
    ) {
    // TODO: temporary mockup
    pragma verify = false;
    }

    /// Abort according to the conditions.
    /// `AptosCoinCapabilities` and `CoinInfo` should exist.
    /// Skip transaction_fee::burn_fee verification.
    spec epilogue_gas_payer_extended(
    account: signer,
    gas_payer: address,
    storage_fee_refunded: u64,
    txn_gas_price: u64,
    txn_max_gas_units: u64,
    gas_units_remaining: u64,
    is_simulation: bool,
    ) {
        // TODO(fa_migration)
        pragma verify = false;
        include EpilogueGasPayerAbortsIf;
    }

    spec epilogue_gas_payer(
        account: signer,
        gas_payer: address,
        storage_fee_refunded: u64,
        txn_gas_price: u64,
        txn_max_gas_units: u64,
        gas_units_remaining: u64,
    ) {
        // TODO: temporary mockup
        pragma verify = false;
    }

    spec unified_prologue(
        sender: signer,
        txn_sender_public_key: Option<vector<u8>>,
        txn_sequence_number: u64,
        secondary_signer_addresses: vector<address>,
        secondary_signer_public_key_hashes: vector<Option<vector<u8>>>,
        txn_gas_price: u64,
        txn_max_gas_units: u64,
        txn_expiration_time: u64,
        chain_id: u8,
        is_simulation: bool,
    ) {
        // TODO: temporary mockup
        pragma verify = false;
    }

    spec unified_prologue_fee_payer(
        sender: signer,
        fee_payer: signer,
        txn_sender_public_key: Option<vector<u8>>,
        fee_payer_public_key_hash: Option<vector<u8>>,
        txn_sequence_number: u64,
        secondary_signer_addresses: vector<address>,
        secondary_signer_public_key_hashes: vector<Option<vector<u8>>>,
        txn_gas_price: u64,
        txn_max_gas_units: u64,
        txn_expiration_time: u64,
        chain_id: u8,
        is_simulation: bool,
    ) {
        // TODO: temporary mockup
        pragma verify = false;
    }

    spec unified_epilogue(
        account: signer,
        gas_payer: signer,
        storage_fee_refunded: u64,
        txn_gas_price: u64,
        txn_max_gas_units: u64,
        gas_units_remaining: u64,
        is_simulation: bool,
    ) {
        // TODO: temporary mockup
        pragma verify = false;
    }

    spec schema EpilogueGasPayerAbortsIf {
        use std::option;
        use aptos_std::type_info;
        use aptos_framework::account::{Account};
        use aptos_framework::aptos_coin::{AptosCoin};
        use aptos_framework::coin;
        use aptos_framework::coin::{CoinStore, CoinInfo};
        use aptos_framework::optional_aggregator;
<<<<<<< HEAD
        use aptos_framework::transaction_fee::{AptosCoinCapabilities, AptosCoinMintCapability, CollectedFeesPerBlock};
        use aptos_framework::governed_gas_pool::{GovernedGasPool, governed_gas_pool_address};
=======
        use aptos_framework::transaction_fee::{AptosCoinCapabilities, AptosCoinMintCapability};
>>>>>>> c1ea4886

        account: signer;
        gas_payer: address;
        storage_fee_refunded: u64;
        txn_gas_price: u64;
        txn_max_gas_units: u64;
        gas_units_remaining: u64;

        // Precondition: Governed Gas Pool must be initialized
        requires exists<GovernedGasPool>(@aptos_framework);
        requires exists<CoinStore<AptosCoin>>(governed_gas_pool_address());

        // Check transaction invariants.
        aborts_if !(txn_max_gas_units >= gas_units_remaining);
        let gas_used = txn_max_gas_units - gas_units_remaining;
        aborts_if !(txn_gas_price * gas_used <= MAX_U64);
        let transaction_fee_amount = txn_gas_price * gas_used;

        // Check account invariants.
        let addr = signer::address_of(account);
        // TODO(fa_migration)
        // let pre_balance = global<coin::CoinStore<AptosCoin>>(gas_payer).coin.value;
        // let post balance = global<coin::CoinStore<AptosCoin>>(gas_payer).coin.value;

        // TODO(governed_gas_pool)
        let pre_governed_gas_pool_balance = global<coin::CoinStore<AptosCoin>>(governed_gas_pool_address()).coin.value;
        let post governed_gas_pool_balance = global<coin::CoinStore<AptosCoin>>(governed_gas_pool_address()).coin.value;

        let pre_account = global<account::Account>(addr);
        let post account = global<account::Account>(addr);

        aborts_if !exists<CoinStore<AptosCoin>>(gas_payer);
        aborts_if !exists<Account>(addr);
        aborts_if !(global<Account>(addr).sequence_number < MAX_U64);
        // TODO(fa_migration)
        // aborts_if pre_balance < transaction_fee_amount;
        // ensures balance == pre_balance - transaction_fee_amount + storage_fee_refunded;
        // TODO(governd_gas_pool)
        ensures governed_gas_pool_balance == pre_governed_gas_pool_balance + transaction_fee_amount;
        ensures account.sequence_number == pre_account.sequence_number + 1;

<<<<<<< HEAD
        // Check fee collection.
        let governed_gas_pool_enabled = features::spec_is_enabled(features::GOVERNED_GAS_POOL);
        let collect_fee_enabled = features::spec_is_enabled(features::COLLECT_AND_DISTRIBUTE_GAS_FEES);
        let collected_fees = global<CollectedFeesPerBlock>(@aptos_framework).amount;
        let aggr = collected_fees.value;
        let aggr_val = aggregator::spec_aggregator_get_val(aggr);
        let aggr_lim = aggregator::spec_get_limit(aggr);

        /// [high-level-req-3]
        aborts_if collect_fee_enabled && !exists<CollectedFeesPerBlock>(@aptos_framework);
        aborts_if collect_fee_enabled && transaction_fee_amount > 0 && aggr_val + transaction_fee_amount > aggr_lim;

=======
>>>>>>> c1ea4886
        // Check burning.
        //   (Check the total supply aggregator when enabled.)
        let amount_to_burn = transaction_fee_amount - storage_fee_refunded;
        let apt_addr = type_info::type_of<AptosCoin>().account_address;
        let maybe_apt_supply = global<CoinInfo<AptosCoin>>(apt_addr).supply;
        let total_supply_enabled = option::spec_is_some(maybe_apt_supply);
        let apt_supply = option::spec_borrow(maybe_apt_supply);
        let apt_supply_value = optional_aggregator::optional_aggregator_value(apt_supply);
        let post post_maybe_apt_supply = global<CoinInfo<AptosCoin>>(apt_addr).supply;
        let post post_apt_supply = option::spec_borrow(post_maybe_apt_supply);
        let post post_apt_supply_value = optional_aggregator::optional_aggregator_value(post_apt_supply);

        aborts_if amount_to_burn > 0 && !exists<AptosCoinCapabilities>(@aptos_framework);
        aborts_if amount_to_burn > 0 && !exists<CoinInfo<AptosCoin>>(apt_addr);
        aborts_if amount_to_burn > 0 && total_supply_enabled && apt_supply_value < amount_to_burn;
        ensures total_supply_enabled ==> apt_supply_value - amount_to_burn == post_apt_supply_value;

        // Check minting.
        let amount_to_mint = storage_fee_refunded - transaction_fee_amount;
        let total_supply = coin::supply<AptosCoin>;
        let post post_total_supply = coin::supply<AptosCoin>;

        aborts_if amount_to_mint > 0 && !exists<CoinStore<AptosCoin>>(addr);
        aborts_if amount_to_mint > 0 && !exists<AptosCoinMintCapability>(@aptos_framework);
        aborts_if amount_to_mint > 0 && total_supply + amount_to_mint > MAX_U128;
        ensures amount_to_mint > 0 ==> post_total_supply == total_supply + amount_to_mint;

        let aptos_addr = type_info::type_of<AptosCoin>().account_address;
        aborts_if (amount_to_mint != 0) && !exists<coin::CoinInfo<AptosCoin>>(aptos_addr);
        include coin::CoinAddAbortsIf<AptosCoin> { amount: amount_to_mint };
    }
}<|MERGE_RESOLUTION|>--- conflicted
+++ resolved
@@ -419,12 +419,7 @@
         use aptos_framework::coin;
         use aptos_framework::coin::{CoinStore, CoinInfo};
         use aptos_framework::optional_aggregator;
-<<<<<<< HEAD
-        use aptos_framework::transaction_fee::{AptosCoinCapabilities, AptosCoinMintCapability, CollectedFeesPerBlock};
-        use aptos_framework::governed_gas_pool::{GovernedGasPool, governed_gas_pool_address};
-=======
         use aptos_framework::transaction_fee::{AptosCoinCapabilities, AptosCoinMintCapability};
->>>>>>> c1ea4886
 
         account: signer;
         gas_payer: address;
@@ -433,10 +428,6 @@
         txn_max_gas_units: u64;
         gas_units_remaining: u64;
 
-        // Precondition: Governed Gas Pool must be initialized
-        requires exists<GovernedGasPool>(@aptos_framework);
-        requires exists<CoinStore<AptosCoin>>(governed_gas_pool_address());
-
         // Check transaction invariants.
         aborts_if !(txn_max_gas_units >= gas_units_remaining);
         let gas_used = txn_max_gas_units - gas_units_remaining;
@@ -448,39 +439,16 @@
         // TODO(fa_migration)
         // let pre_balance = global<coin::CoinStore<AptosCoin>>(gas_payer).coin.value;
         // let post balance = global<coin::CoinStore<AptosCoin>>(gas_payer).coin.value;
-
-        // TODO(governed_gas_pool)
-        let pre_governed_gas_pool_balance = global<coin::CoinStore<AptosCoin>>(governed_gas_pool_address()).coin.value;
-        let post governed_gas_pool_balance = global<coin::CoinStore<AptosCoin>>(governed_gas_pool_address()).coin.value;
-
         let pre_account = global<account::Account>(addr);
         let post account = global<account::Account>(addr);
 
         aborts_if !exists<CoinStore<AptosCoin>>(gas_payer);
         aborts_if !exists<Account>(addr);
         aborts_if !(global<Account>(addr).sequence_number < MAX_U64);
-        // TODO(fa_migration)
         // aborts_if pre_balance < transaction_fee_amount;
         // ensures balance == pre_balance - transaction_fee_amount + storage_fee_refunded;
-        // TODO(governd_gas_pool)
-        ensures governed_gas_pool_balance == pre_governed_gas_pool_balance + transaction_fee_amount;
         ensures account.sequence_number == pre_account.sequence_number + 1;
 
-<<<<<<< HEAD
-        // Check fee collection.
-        let governed_gas_pool_enabled = features::spec_is_enabled(features::GOVERNED_GAS_POOL);
-        let collect_fee_enabled = features::spec_is_enabled(features::COLLECT_AND_DISTRIBUTE_GAS_FEES);
-        let collected_fees = global<CollectedFeesPerBlock>(@aptos_framework).amount;
-        let aggr = collected_fees.value;
-        let aggr_val = aggregator::spec_aggregator_get_val(aggr);
-        let aggr_lim = aggregator::spec_get_limit(aggr);
-
-        /// [high-level-req-3]
-        aborts_if collect_fee_enabled && !exists<CollectedFeesPerBlock>(@aptos_framework);
-        aborts_if collect_fee_enabled && transaction_fee_amount > 0 && aggr_val + transaction_fee_amount > aggr_lim;
-
-=======
->>>>>>> c1ea4886
         // Check burning.
         //   (Check the total supply aggregator when enabled.)
         let amount_to_burn = transaction_fee_amount - storage_fee_refunded;
