--- conflicted
+++ resolved
@@ -22,14 +22,8 @@
     const ETRANSFER_ALREADY_PROCESSED: u64 = 1;
     const EINVALID_BRIDGE_TRANSFER_ID: u64 = 2;
     const EEVENT_NOT_FOUND : u64 = 3;
-<<<<<<< HEAD
-    const EINVALID_VALUE : u64 = 4;
-
-    
-
-=======
     const EINVALID_NONCE : u64 = 4;
->>>>>>> 2126ba51
+    const EINVALID_VALUE : u64 = 5;
 
     #[event]
     /// An event triggered upon initiating a bridge transfer
@@ -105,53 +99,31 @@
         amount: u64  
     ) acquires BridgeEvents, Nonce {
         let initiator_address = signer::address_of(initiator);  
-<<<<<<< HEAD
         let ethereum_address = ethereum::ethereum_address_no_eip55(recipient);  
 
         // Ensure the amount is enough for the bridge fee and charge for it
-        let newAmount = charge_bridge_fee(initiator, amount);
-
-=======
-        let recipient_address = ethereum::ethereum_address_no_eip55(recipient);  
-    
->>>>>>> 2126ba51
+        let new_amount = charge_bridge_fee(initiator, amount);
+
         // Increment and retrieve the nonce  
         let nonce = increment_and_get_nonce();  
 
         // Create bridge transfer details  
         let details = native_bridge_store::create_details(  
             initiator_address,  
-<<<<<<< HEAD
             ethereum_address, 
-            newAmount,  
-            nonce  
-        );
-
-        // Generate a unique bridge transfer ID  
-        // Todo: pass the nonce in here and modify the function to take a nonce. Or only use the nonce in native_bridge_store
-        let bridge_transfer_id = native_bridge_store::bridge_transfer_id(&details);  
-
-        // Add the transfer details to storage  
-        native_bridge_store::add(bridge_transfer_id, details);
-
-        // Push details to be able to lookup by nonce
-        native_bridge_store::set_nonce_to_bridge_transfer_id(nonce, bridge_transfer_id);
-=======
-            recipient_address, 
-            amount,  
+            new_amount,  
             nonce  
         );  
 
         let bridge_transfer_id = native_bridge_store::bridge_transfer_id(
             initiator_address, 
-            recipient_address, 
+            ethereum_address, 
             amount, 
             nonce
         ); 
     
         // Add the transfer details to storage  
         native_bridge_store::add(nonce, details);
->>>>>>> 2126ba51
 
         // Burn the amount from the initiator  
         native_bridge_core::burn(initiator_address, amount);  
@@ -165,7 +137,7 @@
                 bridge_transfer_id,  
                 initiator: initiator_address,
                 recipient,  
-                amount: newAmount,
+                amount: new_amount,
                 nonce,  
             }  
         );  
@@ -285,10 +257,10 @@
     public(friend) fun charge_bridge_fee(initiator: &signer, amount: u64
     ) : u64 {
         let bridge_fee = native_bridge_configuration::bridge_fee();
-        let bridge_operator = native_bridge_configuration::bridge_operator();
+        let bridge_relayer = native_bridge_configuration::bridge_relayer();
+        assert!(amount > bridge_fee, EINVALID_VALUE);
         let new_amount = amount - bridge_fee;
-        assert!(new_amount > 0, EINVALID_VALUE);
-        native_bridge_core::mint(bridge_operator, bridge_fee);
+        native_bridge_core::mint(bridge_relayer, bridge_fee);
         new_amount
     }
 
@@ -301,7 +273,7 @@
         native_bridge_core::initialize_for_test(aptos_framework);
         initialize(aptos_framework);
         aptos_account::create_account(sender_address);
-        let amount = 1000000000000;
+        let amount = 10000000000000;
         let bridge_fee = 40_000_000_000;
         assert!(bridge_fee < amount, 0);
         // Mint coins to the sender to ensure they have sufficient balance
@@ -340,7 +312,7 @@
         aptos_account::create_account(sender_address);
 
         let recipient = valid_eip55();
-        let amount = 1000;
+        let amount = 10000000000000;
 
         initiate_bridge_transfer(
             sender,
@@ -415,18 +387,6 @@
             1000,
             1
         );
-<<<<<<< HEAD
-
-        let bridge_events = borrow_global<BridgeEvents>(@aptos_framework);
-        let bridge_transfer_initiated_events = event::emitted_events_by_handle(
-            &bridge_events.bridge_transfer_initiated_events
-        );   
-        let bridge_transfer_initiated_event = vector::borrow(&bridge_transfer_initiated_events, 0);
-
-        let bridge_transfer_id = bridge_transfer_initiated_event.bridge_transfer_id;
-
-=======
->>>>>>> 2126ba51
     }
 
     #[test(aptos_framework = @aptos_framework, sender = @0xdaff)]
@@ -588,49 +548,15 @@
         vector::append(&mut combined_bytes, bcs::to_bytes(&nonce));
         keccak256(combined_bytes)
     }
-<<<<<<< HEAD
-
-    #[view]
-    /// Gets initiator bridge transfer details given a bridge transfer ID
-    ///
-    /// @param bridge_transfer_id A 32-byte vector of unsigned 8-bit integers.
-    /// @return A `OutboundTransfer` struct.
-    /// @abort If there is no transfer in the atomic bridge store.
-    public fun get_bridge_transfer_details(
-        bridge_transfer_id: vector<u8>
-    ): OutboundTransfer<address, EthereumAddress> acquires SmartTableWrapper {
-        get_bridge_transfer_details_inner(bridge_transfer_id)
-    }
-
-    fun get_bridge_transfer_details_inner<Initiator: store + copy, Recipient: store + copy>(bridge_transfer_id: vector<u8>
-    ): OutboundTransfer<Initiator, Recipient> acquires SmartTableWrapper {
-        let table = borrow_global<SmartTableWrapper<vector<u8>, OutboundTransfer<Initiator, Recipient>>>(@aptos_framework);
-
-        let details_ref = smart_table::borrow(
-            &table.inner,
-            bridge_transfer_id
-        );
-
-        *details_ref
-    }
-
-=======
     
->>>>>>> 2126ba51
     #[view]
     /// Gets the bridge transfer details (`OutboundTransfer`) from the given nonce.
     /// @param nonce The nonce of the bridge transfer.
     /// @return The `OutboundTransfer` struct containing the transfer details.
     /// @abort If the nonce is not found in the smart table.
-<<<<<<< HEAD
-    public fun get_bridge_transfer_id_from_nonce(nonce: u64): vector<u8> acquires SmartTableWrapper {
-        let table = borrow_global<SmartTableWrapper<u64, vector<u8>>>(@aptos_framework);
-
-=======
     public fun get_bridge_transfer_details_from_nonce(nonce: u64): OutboundTransfer acquires SmartTableWrapper {
         let table = borrow_global<SmartTableWrapper<u64, OutboundTransfer>>(@aptos_framework);
         
->>>>>>> 2126ba51
         // Check if the nonce exists in the table
         assert!(smart_table::contains(&table.inner, nonce), ENONCE_NOT_FOUND);
 
@@ -663,21 +589,20 @@
 
     friend aptos_framework::native_bridge;
 
-<<<<<<< HEAD
-    /// Error code for invalid bridge operator
-    const EINVALID_BRIDGE_OPERATOR: u64 = 0x1;
+    /// Error code for invalid bridge relayer
+    const EINVALID_BRIDGE_RELAYER: u64 = 0x1;
     const EINVALID_VALUE: u64 = 0x2;
 
     struct BridgeConfig has key {
-        bridge_operator: address,
-        bridge_fee: u64
+        bridge_relayer: address,
+        bridge_fee: u64,
     }
 
     #[event]
-    /// Event emitted when the bridge operator is updated.
-    struct BridgeConfigOperatorUpdated has store, drop {
-        old_operator: address,
-        new_operator: address,
+    /// Event emitted when the bridge relayer is updated.
+    struct BridgeConfigRelayerUpdated has store, drop {
+        old_relayer: address,
+        new_relayer: address,
     }
 
     #[event]
@@ -688,21 +613,6 @@
     }
 
 
-=======
-    /// Error code for invalid bridge relayer
-    const EINVALID_BRIDGE_RELAYER: u64 = 0x1;
-
-    struct BridgeConfig has key {
-        bridge_relayer: address,
-    }
-
-    #[event]
-    /// Event emitted when the bridge relayer is updated.
-    struct BridgeConfigRelayerUpdated has store, drop {
-        old_relayer: address,
-        new_relayer: address,
-    }
->>>>>>> 2126ba51
 
     /// Initializes the bridge configuration with Aptos framework as the bridge relayer.
     ///
@@ -710,12 +620,8 @@
     public fun initialize(aptos_framework: &signer) {
         system_addresses::assert_aptos_framework(aptos_framework);
         let bridge_config = BridgeConfig {
-<<<<<<< HEAD
-            bridge_operator: signer::address_of(aptos_framework),
+            bridge_relayer: signer::address_of(aptos_framework),
             bridge_fee: 40_000_000_000,
-=======
-            bridge_relayer: signer::address_of(aptos_framework),
->>>>>>> 2126ba51
         };
         move_to(aptos_framework, bridge_config);
     }
@@ -749,7 +655,7 @@
     /// @abort If the new bridge fee is the same as the old bridge fee.
     public fun update_bridge_fee(relayer: &signer, new_bridge_fee: u64
     ) acquires BridgeConfig {
-        native_bridge_configuration::assert_is_caller_operator(relayer);
+        native_bridge_configuration::assert_is_caller_relayer(relayer);
         let bridge_config = borrow_global_mut<BridgeConfig>(@aptos_framework);
         let old_bridge_fee = bridge_config.bridge_fee;
         assert!(old_bridge_fee != new_bridge_fee, EINVALID_VALUE);
@@ -771,7 +677,6 @@
         borrow_global_mut<BridgeConfig>(@aptos_framework).bridge_relayer
     }
 
-<<<<<<< HEAD
     #[view]
     /// Retrieves the current bridge fee.
     /// 
@@ -780,10 +685,7 @@
         borrow_global_mut<BridgeConfig>(@aptos_framework).bridge_fee
     }
 
-    /// Asserts that the caller is the current bridge operator.
-=======
     /// Asserts that the caller is the current bridge relayer.
->>>>>>> 2126ba51
     ///
     /// @param caller The signer whose authority is being checked.
     /// @abort If the caller is not the current bridge relayer.
