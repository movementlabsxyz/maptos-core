/// Defines feature flags for Aptos. Those are used in Aptos specific implementations of features in
/// the Move stdlib, the Aptos stdlib, and the Aptos framework.
///
/// ============================================================================================
/// Feature Flag Definitions
///
/// Each feature flag should come with documentation which justifies the need of the flag.
/// Introduction of a new feature flag requires approval of framework owners. Be frugal when
/// introducing new feature flags, as too many can make it hard to understand the code.
///
/// Each feature flag should come with a specification of a lifetime:
///
/// - a *transient* feature flag is only needed until a related code rollout has happened. This
///   is typically associated with the introduction of new native Move functions, and is only used
///   from Move code. The owner of this feature is obliged to remove it once this can be done.
///
/// - a *permanent* feature flag is required to stay around forever. Typically, those flags guard
///   behavior in native code, and the behavior with or without the feature need to be preserved
///   for playback.
///
/// Note that removing a feature flag still requires the function which tests for the feature
/// (like `code_dependency_check_enabled` below) to stay around for compatibility reasons, as it
/// is a public function. However, once the feature flag is disabled, those functions can constantly
/// return true.
module std::features {
    use std::error;
    use std::signer;
    use std::vector;

    const EINVALID_FEATURE: u64 = 1;
    const EAPI_DISABLED: u64 = 2;
    /// Deployed to production, and disabling is deprecated.
    const EFEATURE_CANNOT_BE_DISABLED: u64 = 3;

    // --------------------------------------------------------------------------------------------
    // Code Publishing

    /// Whether validation of package dependencies is enabled, and the related native function is
    /// available. This is needed because of introduction of a new native function.
    /// Lifetime: transient
    const CODE_DEPENDENCY_CHECK: u64 = 1;

    public fun code_dependency_check_enabled(): bool acquires Features {
        is_enabled(CODE_DEPENDENCY_CHECK)
    }

    /// Whether during upgrade compatibility checking, friend functions should be treated similar like
    /// private functions.
    /// Lifetime: permanent
    const TREAT_FRIEND_AS_PRIVATE: u64 = 2;

    public fun treat_friend_as_private(): bool acquires Features {
        is_enabled(TREAT_FRIEND_AS_PRIVATE)
    }

    /// Whether the new SHA2-512, SHA3-512 and RIPEMD-160 hash function natives are enabled.
    /// This is needed because of the introduction of new native functions.
    /// Lifetime: transient
    const SHA_512_AND_RIPEMD_160_NATIVES: u64 = 3;

    public fun get_sha_512_and_ripemd_160_feature(): u64 { SHA_512_AND_RIPEMD_160_NATIVES }

    public fun sha_512_and_ripemd_160_enabled(): bool acquires Features {
        is_enabled(SHA_512_AND_RIPEMD_160_NATIVES)
    }

    /// Whether the new `aptos_stdlib::type_info::chain_id()` native for fetching the chain ID is enabled.
    /// This is needed because of the introduction of a new native function.
    /// Lifetime: transient
    const APTOS_STD_CHAIN_ID_NATIVES: u64 = 4;

    public fun get_aptos_stdlib_chain_id_feature(): u64 { APTOS_STD_CHAIN_ID_NATIVES }

    public fun aptos_stdlib_chain_id_enabled(): bool acquires Features {
        is_enabled(APTOS_STD_CHAIN_ID_NATIVES)
    }

    /// Whether to allow the use of binary format version v6.
    /// Lifetime: transient
    const VM_BINARY_FORMAT_V6: u64 = 5;

    public fun get_vm_binary_format_v6(): u64 { VM_BINARY_FORMAT_V6 }

    public fun allow_vm_binary_format_v6(): bool acquires Features {
        is_enabled(VM_BINARY_FORMAT_V6)
    }

    #[deprecated]
    /// Deprecated feature
    /// Lifetime: transient
    const COLLECT_AND_DISTRIBUTE_GAS_FEES: u64 = 6;

    #[deprecated]
    /// Deprecated feature
    public fun get_collect_and_distribute_gas_fees_feature(): u64 { COLLECT_AND_DISTRIBUTE_GAS_FEES }

    #[deprecated]
    public fun collect_and_distribute_gas_fees(): bool {
        false
    }

    /// Whether the new `aptos_stdlib::multi_ed25519::public_key_validate_internal_v2()` native is enabled.
    /// This is needed because of the introduction of a new native function.
    /// Lifetime: transient
    const MULTI_ED25519_PK_VALIDATE_V2_NATIVES: u64 = 7;

    public fun multi_ed25519_pk_validate_v2_feature(): u64 { MULTI_ED25519_PK_VALIDATE_V2_NATIVES }

    public fun multi_ed25519_pk_validate_v2_enabled(): bool acquires Features {
        is_enabled(MULTI_ED25519_PK_VALIDATE_V2_NATIVES)
    }

    /// Whether the new BLAKE2B-256 hash function native is enabled.
    /// This is needed because of the introduction of new native function(s).
    /// Lifetime: transient
    const BLAKE2B_256_NATIVE: u64 = 8;

    public fun get_blake2b_256_feature(): u64 { BLAKE2B_256_NATIVE }

    public fun blake2b_256_enabled(): bool acquires Features {
        is_enabled(BLAKE2B_256_NATIVE)
    }

    /// Whether resource groups are enabled.
    /// This is needed because of new attributes for structs and a change in storage representation.
    const RESOURCE_GROUPS: u64 = 9;

    public fun get_resource_groups_feature(): u64 { RESOURCE_GROUPS }

    public fun resource_groups_enabled(): bool acquires Features {
        is_enabled(RESOURCE_GROUPS)
    }

    /// Whether multisig accounts (different from accounts with multi-ed25519 auth keys) are enabled.
    const MULTISIG_ACCOUNTS: u64 = 10;

    public fun get_multisig_accounts_feature(): u64 { MULTISIG_ACCOUNTS }

    public fun multisig_accounts_enabled(): bool acquires Features {
        is_enabled(MULTISIG_ACCOUNTS)
    }

    /// Whether delegation pools are enabled.
    /// Lifetime: transient
    const DELEGATION_POOLS: u64 = 11;

    public fun get_delegation_pools_feature(): u64 { DELEGATION_POOLS }

    public fun delegation_pools_enabled(): bool acquires Features {
        is_enabled(DELEGATION_POOLS)
    }

    /// Whether generic algebra basic operation support in `crypto_algebra.move` are enabled.
    ///
    /// Lifetime: transient
    const CRYPTOGRAPHY_ALGEBRA_NATIVES: u64 = 12;

    public fun get_cryptography_algebra_natives_feature(): u64 { CRYPTOGRAPHY_ALGEBRA_NATIVES }

    public fun cryptography_algebra_enabled(): bool acquires Features {
        is_enabled(CRYPTOGRAPHY_ALGEBRA_NATIVES)
    }

    /// Whether the generic algebra implementation for BLS12381 operations are enabled.
    ///
    /// Lifetime: transient
    const BLS12_381_STRUCTURES: u64 = 13;

    public fun get_bls12_381_strutures_feature(): u64 { BLS12_381_STRUCTURES }

    public fun bls12_381_structures_enabled(): bool acquires Features {
        is_enabled(BLS12_381_STRUCTURES)
    }


    /// Whether native_public_key_validate aborts when a public key of the wrong length is given
    /// Lifetime: ephemeral
    const ED25519_PUBKEY_VALIDATE_RETURN_FALSE_WRONG_LENGTH: u64 = 14;

    /// Whether struct constructors are enabled
    ///
    /// Lifetime: transient
    const STRUCT_CONSTRUCTORS: u64 = 15;

    /// Whether reward rate decreases periodically.
    /// Lifetime: transient
    const PERIODICAL_REWARD_RATE_DECREASE: u64 = 16;

    public fun get_periodical_reward_rate_decrease_feature(): u64 { PERIODICAL_REWARD_RATE_DECREASE }

    public fun periodical_reward_rate_decrease_enabled(): bool acquires Features {
        is_enabled(PERIODICAL_REWARD_RATE_DECREASE)
    }

    /// Whether enable paritial governance voting on aptos_governance.
    /// Lifetime: transient
    const PARTIAL_GOVERNANCE_VOTING: u64 = 17;

    public fun get_partial_governance_voting(): u64 { PARTIAL_GOVERNANCE_VOTING }

    public fun partial_governance_voting_enabled(): bool acquires Features {
        is_enabled(PARTIAL_GOVERNANCE_VOTING)
    }

    /// Charge invariant violation error.
    /// Lifetime: transient
    const CHARGE_INVARIANT_VIOLATION: u64 = 20;

    /// Whether enable paritial governance voting on delegation_pool.
    /// Lifetime: transient
    const DELEGATION_POOL_PARTIAL_GOVERNANCE_VOTING: u64 = 21;

    public fun get_delegation_pool_partial_governance_voting(): u64 { DELEGATION_POOL_PARTIAL_GOVERNANCE_VOTING }

    public fun delegation_pool_partial_governance_voting_enabled(): bool acquires Features {
        is_enabled(DELEGATION_POOL_PARTIAL_GOVERNANCE_VOTING)
    }

    /// Whether alternate gas payer is supported
    /// Lifetime: transient
    const FEE_PAYER_ENABLED: u64 = 22;

    public fun fee_payer_enabled(): bool acquires Features {
        is_enabled(FEE_PAYER_ENABLED)
    }

    /// Whether enable MOVE functions to call create_auid method to create AUIDs.
    /// Lifetime: transient
    const APTOS_UNIQUE_IDENTIFIERS: u64 = 23;

    public fun get_auids(): u64 {
        error::invalid_argument(EFEATURE_CANNOT_BE_DISABLED)
     }

    public fun auids_enabled(): bool {
        true
    }

    /// Whether the Bulletproofs zero-knowledge range proof module is enabled, and the related native function is
    /// available. This is needed because of the introduction of a new native function.
    /// Lifetime: transient
    const BULLETPROOFS_NATIVES: u64 = 24;

    public fun get_bulletproofs_feature(): u64 { BULLETPROOFS_NATIVES }

    public fun bulletproofs_enabled(): bool acquires Features {
        is_enabled(BULLETPROOFS_NATIVES)
    }

    /// Fix the native formatter for signer.
    /// Lifetime: transient
    const SIGNER_NATIVE_FORMAT_FIX: u64 = 25;

    public fun get_signer_native_format_fix_feature(): u64 { SIGNER_NATIVE_FORMAT_FIX }

    public fun signer_native_format_fix_enabled(): bool acquires Features {
        is_enabled(SIGNER_NATIVE_FORMAT_FIX)
    }

    /// Whether emit function in `event.move` are enabled for module events.
    ///
    /// Lifetime: transient
    const MODULE_EVENT: u64 = 26;

    public fun get_module_event_feature(): u64 { MODULE_EVENT }

    public fun module_event_enabled(): bool acquires Features {
        is_enabled(MODULE_EVENT)
    }

    /// Whether the fix for a counting bug in the script path of the signature checker pass is enabled.
    /// Lifetime: transient
    const SIGNATURE_CHECKER_V2_SCRIPT_FIX: u64 = 29;

    public fun get_aggregator_v2_api_feature(): u64 {
        abort error::invalid_argument(EFEATURE_CANNOT_BE_DISABLED)
    }

    public fun aggregator_v2_api_enabled(): bool {
        true
    }

    #[deprecated]
    public fun get_aggregator_snapshots_feature(): u64 {
        abort error::invalid_argument(EINVALID_FEATURE)
    }

    #[deprecated]
    public fun aggregator_snapshots_enabled(): bool {
        abort error::invalid_argument(EINVALID_FEATURE)
    }

    const SAFER_RESOURCE_GROUPS: u64 = 31;

    const SAFER_METADATA: u64 = 32;

    const SINGLE_SENDER_AUTHENTICATOR: u64 = 33;

    /// Whether the automatic creation of accounts is enabled for sponsored transactions.
    /// Lifetime: transient
    const SPONSORED_AUTOMATIC_ACCOUNT_CREATION: u64 = 34;

    public fun get_sponsored_automatic_account_creation(): u64 { SPONSORED_AUTOMATIC_ACCOUNT_CREATION }

    public fun sponsored_automatic_account_creation_enabled(): bool acquires Features {
        is_enabled(SPONSORED_AUTOMATIC_ACCOUNT_CREATION)
    }

    const FEE_PAYER_ACCOUNT_OPTIONAL: u64 = 35;

    public fun get_concurrent_token_v2_feature(): u64 {
        error::invalid_argument(EFEATURE_CANNOT_BE_DISABLED)
    }

    public fun concurrent_token_v2_enabled(): bool {
        true
    }

    #[deprecated]
    public fun get_concurrent_assets_feature(): u64 {
        abort error::invalid_argument(EFEATURE_CANNOT_BE_DISABLED)
    }

    #[deprecated]
    public fun concurrent_assets_enabled(): bool {
        abort error::invalid_argument(EFEATURE_CANNOT_BE_DISABLED)
    }

    const LIMIT_MAX_IDENTIFIER_LENGTH: u64 = 38;

    /// Whether allow changing beneficiaries for operators.
    /// Lifetime: transient
    const OPERATOR_BENEFICIARY_CHANGE: u64 = 39;

    public fun get_operator_beneficiary_change_feature(): u64 { OPERATOR_BENEFICIARY_CHANGE }

    public fun operator_beneficiary_change_enabled(): bool acquires Features {
        is_enabled(OPERATOR_BENEFICIARY_CHANGE)
    }

    const VM_BINARY_FORMAT_V7: u64 = 40;

    const RESOURCE_GROUPS_SPLIT_IN_VM_CHANGE_SET: u64 = 41;

    /// Whether the operator commission rate change in delegation pool is enabled.
    /// Lifetime: transient
    const COMMISSION_CHANGE_DELEGATION_POOL: u64 = 42;

    public fun get_commission_change_delegation_pool_feature(): u64 { COMMISSION_CHANGE_DELEGATION_POOL }

    public fun commission_change_delegation_pool_enabled(): bool acquires Features {
        is_enabled(COMMISSION_CHANGE_DELEGATION_POOL)
    }

    /// Whether the generic algebra implementation for BN254 operations are enabled.
    ///
    /// Lifetime: transient
    const BN254_STRUCTURES: u64 = 43;

    public fun get_bn254_strutures_feature(): u64 { BN254_STRUCTURES }

    public fun bn254_structures_enabled(): bool acquires Features {
        is_enabled(BN254_STRUCTURES)
    }

    /// Deprecated by `aptos_framework::randomness_config::RandomnessConfig`.
    const RECONFIGURE_WITH_DKG: u64 = 45;

    public fun get_reconfigure_with_dkg_feature(): u64 { RECONFIGURE_WITH_DKG }

    public fun reconfigure_with_dkg_enabled(): bool acquires Features {
        is_enabled(RECONFIGURE_WITH_DKG)
    }

    /// Whether the OIDB feature is enabled, possibly with the ZK-less verification mode.
    ///
    /// Lifetime: transient
    const KEYLESS_ACCOUNTS: u64 = 46;

    public fun get_keyless_accounts_feature(): u64 { KEYLESS_ACCOUNTS }

    public fun keyless_accounts_enabled(): bool acquires Features {
        is_enabled(KEYLESS_ACCOUNTS)
    }

    /// Whether the ZK-less mode of the keyless accounts feature is enabled.
    ///
    /// Lifetime: transient
    const KEYLESS_BUT_ZKLESS_ACCOUNTS: u64 = 47;

    public fun get_keyless_but_zkless_accounts_feature(): u64 { KEYLESS_BUT_ZKLESS_ACCOUNTS }

    public fun keyless_but_zkless_accounts_feature_enabled(): bool acquires Features {
        is_enabled(KEYLESS_BUT_ZKLESS_ACCOUNTS)
    }

    /// Deprecated by `aptos_framework::jwk_consensus_config::JWKConsensusConfig`.
    const JWK_CONSENSUS: u64 = 49;

    public fun get_jwk_consensus_feature(): u64 { JWK_CONSENSUS }

    public fun jwk_consensus_enabled(): bool acquires Features {
        is_enabled(JWK_CONSENSUS)
    }

    /// Whether enable Fungible Asset creation
    /// to create higher throughput concurrent variants.
    /// Lifetime: transient
    const CONCURRENT_FUNGIBLE_ASSETS: u64 = 50;

    public fun get_concurrent_fungible_assets_feature(): u64 { CONCURRENT_FUNGIBLE_ASSETS }

    public fun concurrent_fungible_assets_enabled(): bool acquires Features {
        is_enabled(CONCURRENT_FUNGIBLE_ASSETS)
    }

    /// Whether deploying to objects is enabled.
    const OBJECT_CODE_DEPLOYMENT: u64 = 52;

    public fun is_object_code_deployment_enabled(): bool acquires Features {
        is_enabled(OBJECT_CODE_DEPLOYMENT)
    }

    /// Whether checking the maximum object nesting is enabled.
    const MAX_OBJECT_NESTING_CHECK: u64 = 53;

    public fun get_max_object_nesting_check_feature(): u64 { MAX_OBJECT_NESTING_CHECK }

    public fun max_object_nesting_check_enabled(): bool acquires Features {
        is_enabled(MAX_OBJECT_NESTING_CHECK)
    }

    /// Whether keyless accounts support passkey-based ephemeral signatures.
    ///
    /// Lifetime: transient
    const KEYLESS_ACCOUNTS_WITH_PASSKEYS: u64 = 54;

    public fun get_keyless_accounts_with_passkeys_feature(): u64 { KEYLESS_ACCOUNTS_WITH_PASSKEYS }

    public fun keyless_accounts_with_passkeys_feature_enabled(): bool acquires Features {
        is_enabled(KEYLESS_ACCOUNTS_WITH_PASSKEYS)
    }

    /// Whether the Multisig V2 enhancement feature is enabled.
    ///
    /// Lifetime: transient
    const MULTISIG_V2_ENHANCEMENT: u64 = 55;

    public fun get_multisig_v2_enhancement_feature(): u64 { MULTISIG_V2_ENHANCEMENT }

    public fun multisig_v2_enhancement_feature_enabled(): bool acquires Features {
        is_enabled(MULTISIG_V2_ENHANCEMENT)
    }

    /// Whether delegators allowlisting for delegation pools is supported.
    /// Lifetime: transient
    const DELEGATION_POOL_ALLOWLISTING: u64 = 56;

    public fun get_delegation_pool_allowlisting_feature(): u64 { DELEGATION_POOL_ALLOWLISTING }

    public fun delegation_pool_allowlisting_enabled(): bool acquires Features {
        is_enabled(DELEGATION_POOL_ALLOWLISTING)
    }

    /// Whether aptos_framwork enables the behavior of module event migration.
    ///
    /// Lifetime: transient
    const MODULE_EVENT_MIGRATION: u64 = 57;

    public fun get_module_event_migration_feature(): u64 { MODULE_EVENT_MIGRATION }

    public fun module_event_migration_enabled(): bool acquires Features {
        is_enabled(MODULE_EVENT_MIGRATION)
    }

    /// Whether the transaction context extension is enabled. This feature allows the module
    /// `transaction_context` to provide contextual information about the user transaction.
    ///
    /// Lifetime: transient
    const TRANSACTION_CONTEXT_EXTENSION: u64 = 59;

    public fun get_transaction_context_extension_feature(): u64 { TRANSACTION_CONTEXT_EXTENSION }

    public fun transaction_context_extension_enabled(): bool acquires Features {
        is_enabled(TRANSACTION_CONTEXT_EXTENSION)
    }

    /// Whether migration from coin to fungible asset feature is enabled.
    ///
    /// Lifetime: transient
    const COIN_TO_FUNGIBLE_ASSET_MIGRATION: u64 = 60;

    public fun get_coin_to_fungible_asset_migration_feature(): u64 { COIN_TO_FUNGIBLE_ASSET_MIGRATION }

    public fun coin_to_fungible_asset_migration_feature_enabled(): bool acquires Features {
        is_enabled(COIN_TO_FUNGIBLE_ASSET_MIGRATION) 
    }

    const PRIMARY_APT_FUNGIBLE_STORE_AT_USER_ADDRESS: u64 = 61;

    #[deprecated]
    public fun get_primary_apt_fungible_store_at_user_address_feature(
    ): u64 {
        abort error::invalid_argument(EINVALID_FEATURE)
    }

    #[deprecated]
    public fun primary_apt_fungible_store_at_user_address_enabled(): bool acquires Features {
        is_enabled(PRIMARY_APT_FUNGIBLE_STORE_AT_USER_ADDRESS)
    }

    const AGGREGATOR_V2_IS_AT_LEAST_API: u64 = 66;

    public fun aggregator_v2_is_at_least_api_enabled(): bool acquires Features {
        is_enabled(AGGREGATOR_V2_IS_AT_LEAST_API)
    }

    /// Whether we use more efficient native implementation of computing object derived address
    const OBJECT_NATIVE_DERIVED_ADDRESS: u64 = 62;

    public fun get_object_native_derived_address_feature(): u64 { OBJECT_NATIVE_DERIVED_ADDRESS }

    public fun object_native_derived_address_enabled(): bool acquires Features {
        is_enabled(OBJECT_NATIVE_DERIVED_ADDRESS)
    }

    /// Whether the dispatchable fungible asset standard feature is enabled.
    ///
    /// Lifetime: transient
    const DISPATCHABLE_FUNGIBLE_ASSET: u64 = 63;

    public fun get_dispatchable_fungible_asset_feature(): u64 { DISPATCHABLE_FUNGIBLE_ASSET }

    public fun dispatchable_fungible_asset_enabled(): bool acquires Features {
        is_enabled(DISPATCHABLE_FUNGIBLE_ASSET)
    }

    /// Lifetime: transient
    const NEW_ACCOUNTS_DEFAULT_TO_FA_APT_STORE: u64 = 64;

    public fun get_new_accounts_default_to_fa_apt_store_feature(): u64 { NEW_ACCOUNTS_DEFAULT_TO_FA_APT_STORE }

    public fun new_accounts_default_to_fa_apt_store_enabled(): bool acquires Features {
        is_enabled(NEW_ACCOUNTS_DEFAULT_TO_FA_APT_STORE)
    }

    /// Lifetime: transient
    const OPERATIONS_DEFAULT_TO_FA_APT_STORE: u64 = 65;

    public fun get_operations_default_to_fa_apt_store_feature(): u64 { OPERATIONS_DEFAULT_TO_FA_APT_STORE }

    public fun operations_default_to_fa_apt_store_enabled(): bool acquires Features {
        is_enabled(OPERATIONS_DEFAULT_TO_FA_APT_STORE)
    }

    /// Whether enable concurent Fungible Balance
    /// to create higher throughput concurrent variants.
    /// Lifetime: transient
    const CONCURRENT_FUNGIBLE_BALANCE: u64 = 67;

    public fun get_concurrent_fungible_balance_feature(): u64 { CONCURRENT_FUNGIBLE_BALANCE }

    public fun concurrent_fungible_balance_enabled(): bool acquires Features {
        is_enabled(CONCURRENT_FUNGIBLE_BALANCE)
    }

    /// Whether to default new Fungible Store to the concurrent variant.
    /// Lifetime: transient
    const DEFAULT_TO_CONCURRENT_FUNGIBLE_BALANCE: u64 = 68;

    public fun get_default_to_concurrent_fungible_balance_feature(): u64 { DEFAULT_TO_CONCURRENT_FUNGIBLE_BALANCE }

    public fun default_to_concurrent_fungible_balance_enabled(): bool acquires Features {
        is_enabled(DEFAULT_TO_CONCURRENT_FUNGIBLE_BALANCE)
    }

    /// Whether the multisig v2 fix is enabled. Once enabled, the multisig transaction execution will explicitly
    /// abort if the provided payload does not match the payload stored on-chain.
    ///
    /// Lifetime: transient
    const ABORT_IF_MULTISIG_PAYLOAD_MISMATCH: u64 = 70;

    public fun get_abort_if_multisig_payload_mismatch_feature(): u64 { ABORT_IF_MULTISIG_PAYLOAD_MISMATCH }

    public fun abort_if_multisig_payload_mismatch_enabled(): bool acquires Features {
        is_enabled(ABORT_IF_MULTISIG_PAYLOAD_MISMATCH)
    }

<<<<<<< HEAD
    /// Whether the Atomic bridge is available
    /// Lifetime: transient
    const ATOMIC_BRIDGE: u64 = 71;

    public fun get_atomic_bridge_feature(): u64 { ATOMIC_BRIDGE }

    public fun abort_atomic_bridge_enabled(): bool acquires Features {
        is_enabled(ATOMIC_BRIDGE)
    }


    /// Whether the Atomic bridge is available
    /// Lifetime: transient
    const NATIVE_BRIDGE: u64 = 72;

    public fun get_native_bridge_feature(): u64 { NATIVE_BRIDGE }

    public fun abort_native_bridge_enabled(): bool acquires Features {
        is_enabled(NATIVE_BRIDGE)
    }

    /// Whether the Governed Gas Pool is used to capture gas fees
    ///
    /// Lifetime: permanent
    const GOVERNED_GAS_POOL: u64 = 73;

    /// Whether the Governed Gas Pool is enabled.
    public fun get_governed_gas_pool_feature(): u64 { GOVERNED_GAS_POOL }

    public fun governed_gas_pool_enabled(): bool acquires Features {
        is_enabled(GOVERNED_GAS_POOL)
=======
    /// Whether the simulation enhancement is enabled. This enables the simulation without an authentication check,
    /// the sponsored transaction simulation when the fee payer is set to 0x0, and the multisig transaction
    /// simulation consistnet with the execution.
    ///
    /// Lifetime: transient
    const TRANSACTION_SIMULATION_ENHANCEMENT: u64 = 78;

    public fun get_transaction_simulation_enhancement_feature(): u64 { TRANSACTION_SIMULATION_ENHANCEMENT }

    public fun transaction_simulation_enhancement_enabled(): bool acquires Features {
        is_enabled(TRANSACTION_SIMULATION_ENHANCEMENT)
    }

    const COLLECTION_OWNER: u64 = 79;

    public fun get_collection_owner_feature(): u64 { COLLECTION_OWNER }

    public fun is_collection_owner_enabled(): bool acquires Features {
        is_enabled(COLLECTION_OWNER)
    }

    const NATIVE_MEMORY_OPERATIONS: u64 = 80;

    public fun get_native_memory_operations_feature(): u64 { NATIVE_MEMORY_OPERATIONS }

    public fun is_native_memory_operations_enabled(): bool acquires Features {
        is_enabled(NATIVE_MEMORY_OPERATIONS)
    }

    const PERMISSIONED_SIGNER: u64 = 84;

    public fun get_permissioned_signer_feature(): u64 { PERMISSIONED_SIGNER }

    public fun is_permissioned_signer_enabled(): bool acquires Features {
        is_enabled(PERMISSIONED_SIGNER)
    }

    /// Whether the account abstraction is enabled.
    ///
    /// Lifetime: transient
    const ACCOUNT_ABSTRACTION: u64 = 85;

    public fun get_account_abstraction_feature(): u64 { ACCOUNT_ABSTRACTION }

    public fun is_account_abstraction_enabled(): bool acquires Features {
        is_enabled(ACCOUNT_ABSTRACTION)
    }

    /// Whether bytecode version v8 is enabled.
    /// Lifetime: transient
    ///
    /// We do not expect use from Move, so for now only for documentation purposes here
    const VM_BINARY_FORMAT_V8: u64 = 86;

    /// Whether the batch Bulletproofs native functions are available. This is needed because of the introduction of a new native function.
    /// Lifetime: transient
    const BULLETPROOFS_BATCH_NATIVES: u64 = 87;

    public fun get_bulletproofs_batch_feature(): u64 { BULLETPROOFS_BATCH_NATIVES }

    public fun bulletproofs_batch_enabled(): bool acquires Features {
        is_enabled(BULLETPROOFS_BATCH_NATIVES)
    }

    /// Whether the account abstraction is enabled.
    ///
    /// Lifetime: transient
    const DERIVABLE_ACCOUNT_ABSTRACTION: u64 = 88;

    public fun is_derivable_account_abstraction_enabled(): bool acquires Features {
        is_enabled(DERIVABLE_ACCOUNT_ABSTRACTION)
    }

    #[deprecated]
    public fun is_domain_account_abstraction_enabled(): bool {
        false
    }

    /// Whether function values are enabled.
    /// Lifetime: transient
    ///
    /// We do not expect use from Move, so for now only for documentation purposes here
    const ENABLE_FUNCTION_VALUES: u64 = 89;

    /// Whether new accounts default to the Fungible Asset store.
    /// Lifetime: transient
    const NEW_ACCOUNTS_DEFAULT_TO_FA_STORE: u64 = 90;

    public fun get_new_accounts_default_to_fa_store_feature(): u64 { NEW_ACCOUNTS_DEFAULT_TO_FA_STORE }

    public fun new_accounts_default_to_fa_store_enabled(): bool acquires Features {
        is_enabled(NEW_ACCOUNTS_DEFAULT_TO_FA_STORE)
    }

    /// Lifetime: transient
    const DEFAULT_ACCOUNT_RESOURCE: u64 = 91;

    public fun get_default_account_resource_feature(): u64 { DEFAULT_ACCOUNT_RESOURCE }

    public fun is_default_account_resource_enabled(): bool acquires Features {
        is_enabled(DEFAULT_ACCOUNT_RESOURCE)
>>>>>>> c1ea4886
    }

    // ============================================================================================
    // Feature Flag Implementation

    /// The provided signer has not a framework address.
    const EFRAMEWORK_SIGNER_NEEDED: u64 = 1;

    /// The enabled features, represented by a bitset stored on chain.
    struct Features has key {
        features: vector<u8>,
    }

    /// This resource holds the feature vec updates received in the current epoch.
    /// On epoch change, the updates take effect and this buffer is cleared.
    struct PendingFeatures has key {
        features: vector<u8>,
    }

    /// Deprecated to prevent validator set changes during DKG.
    ///
    /// Genesis/tests should use `change_feature_flags_internal()` for feature vec initialization.
    ///
    /// This can be used on testnet prior to successful DKG.
    ///
    /// Governance proposals should use `change_feature_flags_for_next_epoch()` to enable/disable features.
    public fun change_feature_flags(framework: &signer, enable: vector<u64>, disable: vector<u64>) acquires Features {
        change_feature_flags_internal(framework, enable, disable)
    }

    /// Update feature flags directly. Only used in genesis/tests.
    fun change_feature_flags_internal(framework: &signer, enable: vector<u64>, disable: vector<u64>) acquires Features {
        assert!(signer::address_of(framework) == @std, error::permission_denied(EFRAMEWORK_SIGNER_NEEDED));
        if (!exists<Features>(@std)) {
            move_to<Features>(framework, Features { features: vector[] })
        };
        let features = &mut Features[@std].features;
        enable.for_each_ref(|feature| {
            set(features, *feature, true);
        });
        disable.for_each_ref(|feature| {
            set(features, *feature, false);
        });
    }

    /// Enable and disable features for the next epoch.
    public fun change_feature_flags_for_next_epoch(
        framework: &signer,
        enable: vector<u64>,
        disable: vector<u64>
    ) acquires PendingFeatures, Features {
        assert!(signer::address_of(framework) == @std, error::permission_denied(EFRAMEWORK_SIGNER_NEEDED));

        // Figure out the baseline feature vec that the diff will be applied to.
        let new_feature_vec = if (exists<PendingFeatures>(@std)) {
            // If there is a buffered feature vec, use it as the baseline.
            let PendingFeatures { features } = move_from<PendingFeatures>(@std);
            features
        } else if (exists<Features>(@std)) {
            // Otherwise, use the currently effective feature flag vec as the baseline, if it exists.
            Features[@std].features
        } else {
            // Otherwise, use an empty feature vec.
            vector[]
        };

        // Apply the diff and save it to the buffer.
        apply_diff(&mut new_feature_vec, enable, disable);
        move_to(framework, PendingFeatures { features: new_feature_vec });
    }

    /// Apply all the pending feature flag changes. Should only be used at the end of a reconfiguration with DKG.
    ///
    /// While the scope is public, it can only be usd in system transactions like `block_prologue` and governance proposals,
    /// who have permission to set the flag that's checked in `extract()`.
    public fun on_new_epoch(framework: &signer) acquires Features, PendingFeatures {
        ensure_framework_signer(framework);
        if (exists<PendingFeatures>(@std)) {
            let PendingFeatures { features } = move_from<PendingFeatures>(@std);
            if (exists<Features>(@std)) {
                Features[@std].features = features;
            } else {
                move_to(framework, Features { features })
            }
        }
    }

    #[view]
    /// Check whether the feature is enabled.
    public fun is_enabled(feature: u64): bool acquires Features {
        exists<Features>(@std) &&
            contains(&Features[@std].features, feature)
    }

    /// Helper to include or exclude a feature flag.
    fun set(features: &mut vector<u8>, feature: u64, include: bool) {
        let byte_index = feature / 8;
        let bit_mask = 1 << ((feature % 8) as u8);
        while (features.length() <= byte_index) {
            features.push_back(0)
        };

        if (include)
            features[byte_index] |= bit_mask
        else
            features[byte_index] &= (0xff ^ bit_mask)
    }

    /// Helper to check whether a feature flag is enabled.
    fun contains(features: &vector<u8>, feature: u64): bool {
        let byte_index = feature / 8;
        let bit_mask = 1 << ((feature % 8) as u8);
        byte_index < features.length() && (features[byte_index] & bit_mask) != 0
    }

    fun apply_diff(features: &mut vector<u8>, enable: vector<u64>, disable: vector<u64>) {
        enable.for_each(|feature| {
            set(features, feature, true);
        });
        disable.for_each(|feature| {
            set(features, feature, false);
        });
    }

    fun ensure_framework_signer(account: &signer) {
        let addr = signer::address_of(account);
        assert!(addr == @std, error::permission_denied(EFRAMEWORK_SIGNER_NEEDED));
    }

    #[verify_only]
    public fun change_feature_flags_for_verification(
        framework: &signer,
        enable: vector<u64>,
        disable: vector<u64>
    ) acquires Features {
        change_feature_flags_internal(framework, enable, disable)
    }

    #[test_only]
    public fun change_feature_flags_for_testing(
        framework: &signer,
        enable: vector<u64>,
        disable: vector<u64>
    ) acquires Features {
        change_feature_flags_internal(framework, enable, disable)
    }

    #[test]
    fun test_feature_sets() {
        let features = vector[];
        set(&mut features, 1, true);
        set(&mut features, 5, true);
        set(&mut features, 17, true);
        set(&mut features, 23, true);
        assert!(contains(&features, 1), 0);
        assert!(contains(&features, 5), 1);
        assert!(contains(&features, 17), 2);
        assert!(contains(&features, 23), 3);
        set(&mut features, 5, false);
        set(&mut features, 17, false);
        assert!(contains(&features, 1), 0);
        assert!(!contains(&features, 5), 1);
        assert!(!contains(&features, 17), 2);
        assert!(contains(&features, 23), 3);
    }

    #[test(fx = @std)]
    fun test_change_feature_txn(fx: signer) acquires Features {
        change_feature_flags_for_testing(&fx, vector[1, 9, 23], vector[]);
        assert!(is_enabled(1), 1);
        assert!(is_enabled(9), 2);
        assert!(is_enabled(23), 3);
        change_feature_flags_for_testing(&fx, vector[17], vector[9]);
        assert!(is_enabled(1), 1);
        assert!(!is_enabled(9), 2);
        assert!(is_enabled(17), 3);
        assert!(is_enabled(23), 4);
    }
}<|MERGE_RESOLUTION|>--- conflicted
+++ resolved
@@ -493,7 +493,7 @@
     public fun get_coin_to_fungible_asset_migration_feature(): u64 { COIN_TO_FUNGIBLE_ASSET_MIGRATION }
 
     public fun coin_to_fungible_asset_migration_feature_enabled(): bool acquires Features {
-        is_enabled(COIN_TO_FUNGIBLE_ASSET_MIGRATION) 
+        is_enabled(COIN_TO_FUNGIBLE_ASSET_MIGRATION)
     }
 
     const PRIMARY_APT_FUNGIBLE_STORE_AT_USER_ADDRESS: u64 = 61;
@@ -586,39 +586,6 @@
         is_enabled(ABORT_IF_MULTISIG_PAYLOAD_MISMATCH)
     }
 
-<<<<<<< HEAD
-    /// Whether the Atomic bridge is available
-    /// Lifetime: transient
-    const ATOMIC_BRIDGE: u64 = 71;
-
-    public fun get_atomic_bridge_feature(): u64 { ATOMIC_BRIDGE }
-
-    public fun abort_atomic_bridge_enabled(): bool acquires Features {
-        is_enabled(ATOMIC_BRIDGE)
-    }
-
-
-    /// Whether the Atomic bridge is available
-    /// Lifetime: transient
-    const NATIVE_BRIDGE: u64 = 72;
-
-    public fun get_native_bridge_feature(): u64 { NATIVE_BRIDGE }
-
-    public fun abort_native_bridge_enabled(): bool acquires Features {
-        is_enabled(NATIVE_BRIDGE)
-    }
-
-    /// Whether the Governed Gas Pool is used to capture gas fees
-    ///
-    /// Lifetime: permanent
-    const GOVERNED_GAS_POOL: u64 = 73;
-
-    /// Whether the Governed Gas Pool is enabled.
-    public fun get_governed_gas_pool_feature(): u64 { GOVERNED_GAS_POOL }
-
-    public fun governed_gas_pool_enabled(): bool acquires Features {
-        is_enabled(GOVERNED_GAS_POOL)
-=======
     /// Whether the simulation enhancement is enabled. This enables the simulation without an authentication check,
     /// the sponsored transaction simulation when the fee payer is set to 0x0, and the multisig transaction
     /// simulation consistnet with the execution.
@@ -720,7 +687,6 @@
 
     public fun is_default_account_resource_enabled(): bool acquires Features {
         is_enabled(DEFAULT_ACCOUNT_RESOURCE)
->>>>>>> c1ea4886
     }
 
     // ============================================================================================
@@ -744,11 +710,9 @@
     ///
     /// Genesis/tests should use `change_feature_flags_internal()` for feature vec initialization.
     ///
-    /// This can be used on testnet prior to successful DKG.
-    ///
     /// Governance proposals should use `change_feature_flags_for_next_epoch()` to enable/disable features.
-    public fun change_feature_flags(framework: &signer, enable: vector<u64>, disable: vector<u64>) acquires Features {
-        change_feature_flags_internal(framework, enable, disable)
+    public fun change_feature_flags(_framework: &signer, _enable: vector<u64>, _disable: vector<u64>) {
+        abort (error::invalid_state(EAPI_DISABLED))
     }
 
     /// Update feature flags directly. Only used in genesis/tests.
