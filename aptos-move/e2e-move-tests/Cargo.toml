[package]
name = "e2e-move-tests"
description = "Move e2e tests"
version = "0.1.0"

# Workspace inherited keys
authors = { workspace = true }
edition = { workspace = true }
homepage = { workspace = true }
license = { workspace = true }
publish = { workspace = true }
repository = { workspace = true }
rust-version = { workspace = true }

[dependencies]
anyhow = { workspace = true }
aptos-cached-packages = { workspace = true }
aptos-crypto = { workspace = true }
aptos-framework = { workspace = true }
aptos-gas-algebra = { workspace = true }
aptos-gas-profiling = { workspace = true }
aptos-gas-schedule = { workspace = true, features = ["testing"] }
aptos-language-e2e-tests = { workspace = true }
aptos-package-builder = { workspace = true }
<<<<<<< HEAD
aptos-types = { workspace = true, features = ["testing"] }
=======
aptos-transaction-generator-lib = { workspace = true }
aptos-transaction-workloads-lib = { workspace = true }
aptos-types = { workspace = true }
>>>>>>> c1ea4886
aptos-vm = { workspace = true, features = ["testing"] }
aptos-vm-environment = { workspace = true }
bcs = { workspace = true }
claims = { workspace = true }
ethabi = { workspace = true }
hex = { workspace = true }
move-binary-format = { workspace = true }
move-core-types = { workspace = true }
move-model = { workspace = true }
move-package = { workspace = true }
move-symbol-pool = { workspace = true }
once_cell = { workspace = true }
project-root = { workspace = true }
proptest = { workspace = true }
rand = { workspace = true }
rstest = { workspace = true }
serde = { workspace = true }
sha3 = { workspace = true }
test-case = { workspace = true }

[dev-dependencies]
aptos-vm-types = { workspace = true }
claims = { workspace = true }
test-case = { workspace = true }
tiny-keccak = { workspace = true }

[lib]
doctest = false<|MERGE_RESOLUTION|>--- conflicted
+++ resolved
@@ -22,18 +22,13 @@
 aptos-gas-schedule = { workspace = true, features = ["testing"] }
 aptos-language-e2e-tests = { workspace = true }
 aptos-package-builder = { workspace = true }
-<<<<<<< HEAD
-aptos-types = { workspace = true, features = ["testing"] }
-=======
 aptos-transaction-generator-lib = { workspace = true }
 aptos-transaction-workloads-lib = { workspace = true }
 aptos-types = { workspace = true }
->>>>>>> c1ea4886
 aptos-vm = { workspace = true, features = ["testing"] }
 aptos-vm-environment = { workspace = true }
 bcs = { workspace = true }
 claims = { workspace = true }
-ethabi = { workspace = true }
 hex = { workspace = true }
 move-binary-format = { workspace = true }
 move-core-types = { workspace = true }
@@ -53,7 +48,6 @@
 aptos-vm-types = { workspace = true }
 claims = { workspace = true }
 test-case = { workspace = true }
-tiny-keccak = { workspace = true }
 
 [lib]
 doctest = false