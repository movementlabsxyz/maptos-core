[package]
name = "aptos-language-e2e-tests"
description = "Move language e2e testing framework"
version = "0.1.0"

# Workspace inherited keys
authors = { workspace = true }
edition = { workspace = true }
homepage = { workspace = true }
license = { workspace = true }
publish = { workspace = true }
repository = { workspace = true }
rust-version = { workspace = true }

[dependencies]
anyhow = { workspace = true }
aptos-abstract-gas-usage = { workspace = true }
aptos-bitvec = { workspace = true }
aptos-block-executor = { workspace = true }
aptos-cached-packages ={ workspace = true }
aptos-crypto = { workspace = true, features = ["fuzzing"] }
aptos-framework = { workspace = true }
aptos-gas-algebra = { workspace = true }
aptos-gas-meter = { workspace = true }
aptos-gas-profiling = { workspace = true }
aptos-gas-schedule = { workspace = true }
aptos-keygen = { workspace = true }
aptos-proptest-helpers = { workspace = true }
<<<<<<< HEAD
aptos-sdk = { workspace = true }
=======
aptos-rest-client = { workspace = true }
>>>>>>> 05998610
aptos-temppath = { workspace = true }
aptos-transaction-simulation = { workspace = true }
aptos-types = { workspace = true }
aptos-validator-interface = { workspace = true }
aptos-vm = { workspace = true }
aptos-vm-environment = { workspace = true }
aptos-vm-genesis = { workspace = true }
aptos-vm-logging = { workspace = true }
aptos-vm-types = { workspace = true }
bcs = { workspace = true }
bytes = { workspace = true }
claims = { workspace = true }
goldenfile = { workspace = true }
move-binary-format = { workspace = true }
move-command-line-common = { workspace = true }
move-core-types = { workspace = true, features = ["fuzzing"] }
move-ir-compiler = { workspace = true }
move-model = { workspace = true }
move-vm-runtime = { workspace = true }
move-vm-types = { workspace = true }
num_cpus = { workspace = true }
once_cell = { workspace = true }
petgraph = "0.5.1"
proptest = { workspace = true }
proptest-derive = { workspace = true }
rand = { workspace = true }
rayon = { workspace = true }
serde = { workspace = true }

[features]
default = []
fuzzing = []<|MERGE_RESOLUTION|>--- conflicted
+++ resolved
@@ -26,11 +26,8 @@
 aptos-gas-schedule = { workspace = true }
 aptos-keygen = { workspace = true }
 aptos-proptest-helpers = { workspace = true }
-<<<<<<< HEAD
 aptos-sdk = { workspace = true }
-=======
 aptos-rest-client = { workspace = true }
->>>>>>> 05998610
 aptos-temppath = { workspace = true }
 aptos-transaction-simulation = { workspace = true }
 aptos-types = { workspace = true }
