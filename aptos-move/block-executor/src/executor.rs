// Copyright © Aptos Foundation
// Parts of the project are originally copyright © Meta Platforms, Inc.
// SPDX-License-Identifier: Apache-2.0

use crate::{
    counters,
    counters::{
        PARALLEL_EXECUTION_SECONDS, RAYON_EXECUTION_SECONDS, TASK_EXECUTE_SECONDS,
        TASK_VALIDATE_SECONDS, VM_INIT_SECONDS, WORK_WITH_TASK_SECONDS,
    },
    errors::*,
    explicit_sync_wrapper::ExplicitSyncWrapper,
    scheduler::{DependencyStatus, ExecutionTaskType, Scheduler, SchedulerTask, Wave},
    task::{ExecutionStatus, ExecutorTask, TransactionOutput},
    txn_commit_hook::TransactionCommitHook,
    txn_last_input_output::TxnLastInputOutput,
    txn_provider::{BlockSTMPlugin, TxnIndexProvider},
    view::{LatestView, ParallelState, SequentialState, ViewState},
};
use aptos_aggregator::delta_change_set::serialize;
use aptos_logger::{debug, info};
use aptos_mvhashmap::{
    types::{Incarnation, TxnIndex},
    unsync_map::UnsyncMap,
    MVHashMap,
};
use aptos_state_view::TStateView;
use aptos_types::{
    executable::Executable,
    fee_statement::FeeStatement,
    transaction::BlockExecutableTransaction as Transaction,
    write_set::{TransactionWrite, WriteOp},
};
use aptos_vm_logging::{clear_speculative_txn_logs, init_speculative_logs};
use num_cpus;
use rayon::ThreadPool;
use std::{
    collections::HashMap,
    marker::{PhantomData, Sync},
    sync::{atomic::AtomicU32, Arc},
};
use std::sync::atomic::{AtomicUsize, Ordering};

pub struct BlockExecutor<T, E, S, L, X, TP> {
    // Number of active concurrent tasks, corresponding to the maximum number of rayon
    // threads that may be concurrently participating in parallel execution.
    concurrency_level: usize,
    executor_thread_pool: Arc<ThreadPool>,
    maybe_block_gas_limit: Option<u64>,
    transaction_commit_hook: Option<L>,
    phantom: PhantomData<(T, E, S, L, X, TP)>,
}

impl<T, E, S, L, X, TP> BlockExecutor<T, E, S, L, X, TP>
where
    T: Transaction,
    E: ExecutorTask<Txn = T>,
    S: TStateView<Key = T::Key> + Sync,
    L: TransactionCommitHook<Output = E::Output>,
    X: Executable + 'static,
    TP: TxnIndexProvider + BlockSTMPlugin<T, E::Output, E::Error> + Send + Sync + 'static,
{
    /// The caller needs to ensure that concurrency_level > 1 (0 is illegal and 1 should
    /// be handled by sequential execution) and that concurrency_level <= num_cpus.
    pub fn new(
        concurrency_level: usize,
        executor_thread_pool: Arc<ThreadPool>,
        maybe_block_gas_limit: Option<u64>,
        transaction_commit_hook: Option<L>,
    ) -> Self {
        assert!(
            concurrency_level > 0 && concurrency_level <= num_cpus::get(),
            "Parallel execution concurrency level {} should be between 1 and number of CPUs",
            concurrency_level
        );
        Self {
            concurrency_level,
            executor_thread_pool,
            maybe_block_gas_limit,
            transaction_commit_hook,
            phantom: PhantomData,
        }
    }

    fn execute(
        idx_to_execute: TxnIndex,
        incarnation: Incarnation,
        txn_provider: &TP,
        last_input_output: &TxnLastInputOutput<T, E::Output, E::Error>,
        versioned_cache: &MVHashMap<T::Key, T::Tag, T::Value, X>,
        scheduler: &Scheduler<TP>,
        executor: &E,
        base_view: &S,
        latest_view: ParallelState<T, X, TP>,
        maybe_error: &mut Option<Error<E::Error>>,
    ) -> SchedulerTask {
        let _timer = TASK_EXECUTE_SECONDS.start_timer();
        let txn = txn_provider.txn(idx_to_execute);
        // VM execution.
        let sync_view = LatestView::new(base_view, ViewState::Sync(latest_view), idx_to_execute);
        let execute_result = executor.execute_transaction(&sync_view, txn, idx_to_execute, false);

        let mut prev_modified_keys = last_input_output
            .modified_keys(idx_to_execute)
            .map_or(HashMap::new(), |keys| keys.collect());

        // For tracking whether the recent execution wrote outside of the previous write/delta set.
        let mut updates_outside = false;
        let mut apply_updates = |output: &E::Output| {
            // First, apply writes.
            for (k, v) in output
                .resource_write_set()
                .into_iter()
                .chain(output.aggregator_v1_write_set().into_iter())
            {
                if prev_modified_keys.remove(&k).is_none() {
                    updates_outside = true;
                }
                versioned_cache
                    .data()
                    .write(k, idx_to_execute, incarnation, v);
            }

            for (k, v) in output.module_write_set().into_iter() {
                if prev_modified_keys.remove(&k).is_none() {
                    updates_outside = true;
                }
                versioned_cache.modules().write(k, idx_to_execute, v);
            }

            // Then, apply deltas.
            for (k, d) in output.aggregator_v1_delta_set().into_iter() {
                if prev_modified_keys.remove(&k).is_none() {
                    updates_outside = true;
                }
                versioned_cache.data().add_delta(k, idx_to_execute, d);
            }
        };

        let result = match execute_result {
            // These statuses are the results of speculative execution, so even for
            // SkipRest (skip the rest of transactions) and Abort (abort execution with
            // user defined error), no immediate action is taken. Instead the statuses
            // are recorded and (final statuses) are analyzed when the block is executed.
            ExecutionStatus::Success(output) => {
                // Apply the writes/deltas to the versioned_data_cache.
                apply_updates(&output);
                ExecutionStatus::Success(output)
            },
            ExecutionStatus::SkipRest(output) => {
                // Apply the writes/deltas and record status indicating skip.
                apply_updates(&output);
                ExecutionStatus::SkipRest(output)
            },
            ExecutionStatus::Abort(err) => {
                // Record the status indicating abort.
                ExecutionStatus::Abort(Error::UserError(err))
            },
        };

        // Remove entries from previous write/delta set that were not overwritten.
        for (k, is_module) in prev_modified_keys {
            if is_module {
                versioned_cache.modules().delete(&k, idx_to_execute);
            } else {
                versioned_cache.data().delete(&k, idx_to_execute);
            }
        }

        if !last_input_output.record(idx_to_execute, sync_view.take_reads(), result) {
            if scheduler.halt() {
                *maybe_error = Some(Error::ModulePathReadWrite);
            }
            SchedulerTask::NoTask
        } else {
            scheduler.finish_execution(idx_to_execute, incarnation, updates_outside)
        }
    }

    fn validate(
        idx_to_validate: TxnIndex,
        incarnation: Incarnation,
        validation_wave: Wave,
        last_input_output: &TxnLastInputOutput<T, E::Output, E::Error>,
        versioned_cache: &MVHashMap<T::Key, T::Tag, T::Value, X>,
        scheduler: &Scheduler<TP>,
    ) -> SchedulerTask {
        let _timer = TASK_VALIDATE_SECONDS.start_timer();
        let read_set = last_input_output
            .read_set(idx_to_validate)
            .expect("[BlockSTM]: Prior read-set must be recorded");

        // TODO: validate modules when there is no r/w fallback.
        let valid = read_set.validate_data_reads(versioned_cache.data(), idx_to_validate)
            && read_set.validate_group_reads(versioned_cache.group_data(), idx_to_validate);

        let aborted = !valid && scheduler.try_abort(idx_to_validate, incarnation);

        if aborted {
            counters::SPECULATIVE_ABORT_COUNT.inc();

            // Any logs from the aborted execution should be cleared and not reported.
            clear_speculative_txn_logs(idx_to_validate as usize);

            // Not valid and successfully aborted, mark the latest write/delta sets as estimates.
            if let Some(keys) = last_input_output.modified_keys(idx_to_validate) {
                for (k, is_module_path) in keys {
                    if is_module_path {
                        versioned_cache.modules().mark_estimate(&k, idx_to_validate);
                    } else {
                        versioned_cache.data().mark_estimate(&k, idx_to_validate);
                    }
                }
            }

            scheduler.finish_abort(idx_to_validate, incarnation)
        } else {
            scheduler.finish_validation(idx_to_validate, validation_wave);

            if valid {
                scheduler.queueing_commits_arm();
            }

            SchedulerTask::NoTask
        }
    }

    fn prepare_and_queue_commit_ready_txns(
        &self,
        maybe_block_gas_limit: Option<u64>,
        scheduler: &Scheduler<TP>,
        scheduler_task: &mut SchedulerTask,
        last_input_output: &TxnLastInputOutput<T, E::Output, E::Error>,
        shared_commit_state: &ExplicitSyncWrapper<(
            FeeStatement,
            Vec<FeeStatement>,
            Option<Error<E::Error>>,
        )>,
        txn_provider: &TP,
    ) {
        while let Some(txn_idx) = scheduler.try_commit() {
            defer! {
                scheduler.add_to_commit_queue(txn_idx);
            }

            let mut shared_commit_state_guard = shared_commit_state.acquire();
            let (accumulated_fee_statement, txn_fee_statements, maybe_error) =
                shared_commit_state_guard.dereference_mut();

            if let Some(fee_statement) = last_input_output.fee_statement(txn_idx) {
                // For committed txns with Success status, calculate the accumulated gas costs.
                accumulated_fee_statement.add_fee_statement(&fee_statement);
                txn_fee_statements.push(fee_statement);

                if let Some(per_block_gas_limit) = maybe_block_gas_limit {
                    // When the accumulated execution and io gas of the committed txns exceeds
                    // PER_BLOCK_GAS_LIMIT, early halt BlockSTM. Storage gas does not count towards
                    // the per block gas limit, as we measure execution related cost here.
                    let accumulated_non_storage_gas = accumulated_fee_statement
                        .execution_gas_used()
                        + accumulated_fee_statement.io_gas_used();
                    if accumulated_non_storage_gas >= per_block_gas_limit {
                        counters::EXCEED_PER_BLOCK_GAS_LIMIT_COUNT
                            .with_label_values(&[counters::Mode::PARALLEL])
                            .inc();
                        info!(
                            "[BlockSTM]: Parallel execution early halted due to \
                             accumulated_non_storage_gas {} >= PER_BLOCK_GAS_LIMIT {}",
                            accumulated_non_storage_gas, per_block_gas_limit,
                        );

                        // Set the execution output status to be SkipRest, to skip the rest of the txns.
                        last_input_output.update_to_skip_rest(txn_idx);
                    }
                }
            }

            if let Some(err) = last_input_output.execution_error(txn_idx) {
                if scheduler.halt() {
                    *maybe_error = Some(err);
                    info!(
                        "Block execution was aborted due to {:?}",
                        maybe_error.as_ref().unwrap()
                    );
                } // else it's already halted
                break;
            }

            // Committed the last transaction, BlockSTM finishes execution.
            if scheduler.next_txn(txn_idx) == txn_provider.end_txn_idx()
                || last_input_output.block_skips_rest_at_idx(txn_idx)
            {
                if scheduler.next_txn(txn_idx) == txn_provider.end_txn_idx() {
                    assert!(
                        !matches!(scheduler_task, SchedulerTask::ExecutionTask(_, _, _)),
                        "All transactions can be committed, can't have execution task"
                    );
                }

                // Either all txn committed, or a committed txn caused an early halt.
                if scheduler.halt() {
                    let num_committed = txn_provider.local_index(txn_idx) + 1;
                    counters::update_parallel_block_gas_counters(
                        accumulated_fee_statement,
                        num_committed,
                    );
                    counters::update_parallel_txn_gas_counters(txn_fee_statements);

                    let accumulated_non_storage_gas = accumulated_fee_statement
                        .execution_gas_used()
                        + accumulated_fee_statement.io_gas_used();
                    info!(
                        "[BlockSTM]: Parallel execution completed. {} out of {} txns committed. \
		         accumulated_non_storage_gas = {}, limit = {:?}",
                        num_committed,
                        txn_provider.num_txns(),
                        accumulated_non_storage_gas,
                        maybe_block_gas_limit,
                    );
                }
                break;
            }
        }
    }

    fn materialize_txn_commit(
        &self,
        txn_idx: TxnIndex,
        versioned_cache: &MVHashMap<T::Key, T::Tag, T::Value, X>,
        last_input_output: &TxnLastInputOutput<T, E::Output, E::Error>,
        base_view: &S,
        final_results: &ExplicitSyncWrapper<Vec<E::Output>>,
        txn_provider: &TP,
    ) {
        let delta_keys = last_input_output.delta_keys(txn_idx);
        let _events = last_input_output.events(txn_idx);
        let mut delta_writes = Vec::with_capacity(delta_keys.len());
        for k in delta_keys.into_iter() {
            // Note that delta materialization happens concurrently, but under concurrent
            // commit_hooks (which may be dispatched by the coordinator), threads may end up
            // contending on delta materialization of the same aggregator. However, the
            // materialization is based on previously materialized values and should not
            // introduce long critical sections. Moreover, with more aggregators, and given
            // that the commit_hook will be performed at dispersed times based on the
            // completion of the respective previous tasks of threads, this should not be
            // an immediate bottleneck - confirmed by an experiment with 32 core and a
            // single materialized aggregator. If needed, the contention may be further
            // mitigated by batching consecutive commit_hooks.
            let committed_delta = versioned_cache
                .data()
                .materialize_delta(&k, txn_idx)
                .unwrap_or_else(|op| {
                    // TODO: this logic should improve with the new AGGR data structure
                    // TODO: and the ugly base_view parameter will also disappear.
                    let storage_value = base_view
                        .get_state_value(&k)
                        .expect("Error reading the base value for committed delta in storage");

                    let w: T::Value = TransactionWrite::from_state_value(storage_value);
                    let value_u128 = w
                        .as_u128()
                        .expect("Aggregator base value deserialization error")
                        .expect("Aggregator base value must exist");

                    versioned_cache.data().provide_base_value(k.clone(), w);
                    op.apply_to(value_u128)
                        .expect("Materializing delta w. base value set must succeed")
                });

            // Must contain committed value as we set the base value above.
            delta_writes.push((k, WriteOp::Modification(serialize(&committed_delta).into())));
        }
        txn_provider.on_local_commit(txn_idx, last_input_output, &delta_writes);
        last_input_output.record_delta_writes(txn_idx, delta_writes);

        if let Some(txn_commit_listener) = &self.transaction_commit_hook {
            let txn_output = last_input_output.txn_output(txn_idx).unwrap();
            let execution_status = txn_output.output_status();
            match execution_status {
                ExecutionStatus::Success(output) | ExecutionStatus::SkipRest(output) => {
                    txn_commit_listener.on_transaction_committed(txn_idx, output);
                },
                ExecutionStatus::Abort(_) => {
                    txn_commit_listener.on_execution_aborted(txn_idx);
                },
            }
        }

        let mut final_results = final_results.acquire();
        match last_input_output.take_output(txn_idx) {
            ExecutionStatus::Success(t) | ExecutionStatus::SkipRest(t) => {
                final_results[txn_provider.local_index(txn_idx)] = t;
            },
            ExecutionStatus::Abort(_) => (),
        };
    }

    fn worker_loop(
        &self,
        executor_arguments: &E::Argument,
        txn_provider: &TP,
        last_input_output: &TxnLastInputOutput<T, E::Output, E::Error>,
        versioned_cache: &MVHashMap<T::Key, T::Tag, T::Value, X>,
        scheduler: &Scheduler<TP>,
        // TODO: should not need to pass base view.
        base_view: &S,
        shared_counter: &AtomicU32,
        shared_commit_state: &ExplicitSyncWrapper<(
            FeeStatement,
            Vec<FeeStatement>,
            Option<Error<E::Error>>,
        )>,
        final_results: &ExplicitSyncWrapper<Vec<E::Output>>,
    ) {
        // Make executor for each task. TODO: fast concurrent executor.
        let init_timer = VM_INIT_SECONDS.start_timer();
        let executor = E::init(*executor_arguments);
        drop(init_timer);

        let _timer = WORK_WITH_TASK_SECONDS.start_timer();
        let mut scheduler_task = SchedulerTask::NoTask;

        let drain_commit_queue = || {
            while let Ok(txn_idx) = scheduler.pop_from_commit_queue() {
                self.materialize_txn_commit(
                    txn_idx,
                    versioned_cache,
                    last_input_output,
                    base_view,
                    final_results,
                    txn_provider,
                );
            }
        };

        loop {
            // Priorotize committing validated transactions
            while scheduler.should_coordinate_commits() {
                self.prepare_and_queue_commit_ready_txns(
                    self.maybe_block_gas_limit,
                    scheduler,
                    &mut scheduler_task,
                    last_input_output,
                    shared_commit_state,
                    txn_provider,
                );
                scheduler.queueing_commits_mark_done();
            }

            drain_commit_queue();

            scheduler_task = match scheduler_task {
                SchedulerTask::ValidationTask(txn_idx, incarnation, wave) => Self::validate(
                    txn_idx,
                    incarnation,
                    wave,
                    last_input_output,
                    versioned_cache,
                    scheduler,
                ),
                SchedulerTask::ExecutionTask(
                    txn_idx,
                    incarnation,
                    ExecutionTaskType::Execution,
                ) => {
                    let mut shared_commit_state_guard = shared_commit_state.acquire();
                    let (_, _, maybe_error) = shared_commit_state_guard.dereference_mut();
                    Self::execute(
                        txn_idx,
                        incarnation,
                        txn_provider,
                        last_input_output,
                        versioned_cache,
                        scheduler,
                        &executor,
                        base_view,
                        ParallelState::new(versioned_cache, scheduler, shared_counter),
                        maybe_error,
                    )
                },
                SchedulerTask::ExecutionTask(_, _, ExecutionTaskType::Wakeup(condvar)) => {
                    let (lock, cvar) = &*condvar;
                    // Mark dependency resolved.
                    let mut lock = lock.lock();
                    *lock = DependencyStatus::Resolved;
                    // Wake up the process waiting for dependency.
                    cvar.notify_one();

                    scheduler.next_task()
                },
                SchedulerTask::NoTask => scheduler.next_task(),
                SchedulerTask::Done => {
                    drain_commit_queue();
                    break;
                },
            }
        }
    }

    pub(crate) fn execute_transactions_parallel(
        &self,
        executor_initial_arguments: E::Argument,
<<<<<<< HEAD
        txn_provider: Arc<TP>,
=======
        signature_verified_block: &[T],
>>>>>>> a1f299cb
        base_view: &S,
    ) -> Result<Vec<E::Output>, E::Error> {
        let _timer = PARALLEL_EXECUTION_SECONDS.start_timer();
        // Using parallel execution with 1 thread currently will not work as it
        // will only have a coordinator role but no workers for rolling commit.
        // Need to special case no roles (commit hook by thread itself) to run
        // w. concurrency_level = 1 for some reason.
        assert!(self.concurrency_level > 1, "Must use sequential execution");

        let versioned_cache = MVHashMap::new();
        for (global_txn_idx, key) in txn_provider.remote_dependencies() {
            versioned_cache
                .data()
                .force_mark_estimate(key, global_txn_idx);
            //sharding todo: what about `versioned_cache.modules()`?
        }

        let shared_counter = AtomicU32::new(0);

        let num_txns = txn_provider.num_txns();
        if num_txns == 0 {
            return Ok(vec![]);
        }

        let last_input_output = TxnLastInputOutput::new(txn_provider.clone());
        let scheduler = Scheduler::new(txn_provider.clone());

        let shared_commit_state = ExplicitSyncWrapper::new((
            FeeStatement::zero(),
            Vec::<FeeStatement>::with_capacity(num_txns),
            None,
        ));

        let final_results = ExplicitSyncWrapper::new(Vec::with_capacity(num_txns));

        {
            final_results
                .acquire()
                .resize_with(num_txns, E::Output::skip_output);
        }

        let timer = RAYON_EXECUTION_SECONDS.start_timer();
        let num_active_workers = AtomicUsize::new(self.concurrency_level);

        self.executor_thread_pool.scope(|s| {
            s.spawn(|_| {
                txn_provider
                    .as_ref()
                    .run_sharding_msg_loop(&versioned_cache, &scheduler);
            });
            for _ in 0..self.concurrency_level {
                s.spawn(|_| {
                    self.worker_loop(
                        &executor_initial_arguments,
                        txn_provider.as_ref(),
                        &last_input_output,
                        &versioned_cache,
                        &scheduler,
                        base_view,
                        &shared_counter,
                        &shared_commit_state,
                        &final_results,
                    );
                    if num_active_workers.fetch_sub(1, Ordering::SeqCst) == 1 {
                        txn_provider.shutdown_receiver();
                    }
                });
            }
        });
        drop(timer);

        self.executor_thread_pool.spawn(move || {
            // Explicit async drops.
            drop(last_input_output);
            drop(scheduler);
            // TODO: re-use the code cache.
            drop(versioned_cache);
        });

        let (_, _, maybe_error) = shared_commit_state.into_inner();
        match maybe_error {
            Some(err) => Err(err),
            None => Ok(final_results.into_inner()),
        }
    }

    pub(crate) fn execute_transactions_sequential(
        &self,
        executor_arguments: E::Argument,
<<<<<<< HEAD
        txn_provider: Arc<TP>,
=======
        signature_verified_block: &[T],
>>>>>>> a1f299cb
        base_view: &S,
    ) -> Result<Vec<E::Output>, E::Error> {
        let num_txns = txn_provider.num_txns();
        let init_timer = VM_INIT_SECONDS.start_timer();
        let executor = E::init(executor_arguments);
        drop(init_timer);

        let data_map = UnsyncMap::new();
        //sharding v3 todo: support ESTIMATE in `UnsyncMap`.
        let mut ret = Vec::with_capacity(num_txns);
        let mut accumulated_fee_statement = FeeStatement::zero();

        for idx in txn_provider.txns() {
            let txn = txn_provider.txn(idx);
            let unsync_view = LatestView::<T, S, X, TP>::new(
                base_view,
                ViewState::Unsync(SequentialState {
                    unsync_map: &data_map,
                    _counter: &0,
                }),
                idx as TxnIndex,
            );
            let res = executor.execute_transaction(&unsync_view, txn, idx as TxnIndex, true);

            let must_skip = matches!(res, ExecutionStatus::SkipRest(_));
            match res {
                ExecutionStatus::Success(output) | ExecutionStatus::SkipRest(output) => {
                    assert_eq!(
                        output.aggregator_v1_delta_set().len(),
                        0,
                        "Sequential execution must materialize deltas"
                    );
                    // Apply the writes.
                    for (key, write_op) in output
                        .resource_write_set()
                        .into_iter()
                        .chain(output.aggregator_v1_write_set().into_iter())
                        .chain(output.module_write_set().into_iter())
                    {
                        data_map.write(key, write_op);
                    }
                    // Calculating the accumulated gas costs of the committed txns.
                    let fee_statement = output.fee_statement();
                    accumulated_fee_statement.add_fee_statement(&fee_statement);
                    counters::update_sequential_txn_gas_counters(&fee_statement);

                    // No delta writes are needed for sequential execution.
                    output.incorporate_delta_writes(vec![]);
                    //
                    if let Some(commit_hook) = &self.transaction_commit_hook {
                        commit_hook.on_transaction_committed(idx as TxnIndex, &output);
                    }
                    ret.push(output);
                },
                ExecutionStatus::Abort(err) => {
                    if let Some(commit_hook) = &self.transaction_commit_hook {
                        commit_hook.on_execution_aborted(idx as TxnIndex);
                    }
                    // Record the status indicating abort.
                    return Err(Error::UserError(err));
                },
            }
            // When the txn is a SkipRest txn, halt sequential execution.
            if must_skip {
                break;
            }

            if let Some(per_block_gas_limit) = self.maybe_block_gas_limit {
                // When the accumulated gas of the committed txns
                // exceeds per_block_gas_limit, halt sequential execution.
                let accumulated_non_storage_gas = accumulated_fee_statement.execution_gas_used()
                    + accumulated_fee_statement.io_gas_used();
                if accumulated_non_storage_gas >= per_block_gas_limit {
                    counters::EXCEED_PER_BLOCK_GAS_LIMIT_COUNT
                        .with_label_values(&[counters::Mode::SEQUENTIAL])
                        .inc();
                    info!(
                        "[Execution]: Sequential execution early halted due to \
                        accumulated_non_storage_gas {} >= PER_BLOCK_GAS_LIMIT {}, {} txns committed.",
                        accumulated_non_storage_gas,
                        per_block_gas_limit,
                        ret.len()
                    );
                    break;
                }
            }
        }

        if ret.len() == num_txns {
            let accumulated_non_storage_gas = accumulated_fee_statement.execution_gas_used()
                + accumulated_fee_statement.io_gas_used();
            info!(
                "[Execution]: Sequential execution completed. \
		 {} out of {} txns committed. accumulated_non_storage_gas = {}, limit = {:?}",
                ret.len(),
                num_txns,
                accumulated_non_storage_gas,
                self.maybe_block_gas_limit,
            );
        }

        counters::update_sequential_block_gas_counters(&accumulated_fee_statement, ret.len());
        ret.resize_with(num_txns, E::Output::skip_output);
        Ok(ret)
    }

    pub fn execute_block(
        &self,
        executor_arguments: E::Argument,
<<<<<<< HEAD
        txn_provider: Arc<TP>,
        base_view: &S,
    ) -> Result<Vec<E::Output>, E::Error> {
        let mut ret = if self.concurrency_level > 1 {
            self.execute_transactions_parallel(executor_arguments, txn_provider.clone(), base_view)
        } else {
            self.execute_transactions_sequential(
                executor_arguments,
                txn_provider.clone(),
=======
        signature_verified_block: &[T],
        base_view: &S,
    ) -> Result<Vec<E::Output>, E::Error> {
        let mut ret = if self.concurrency_level > 1 {
            self.execute_transactions_parallel(
                executor_arguments,
                signature_verified_block,
                base_view,
            )
        } else {
            self.execute_transactions_sequential(
                executor_arguments,
                signature_verified_block,
>>>>>>> a1f299cb
                base_view,
            )
        };

        if matches!(ret, Err(Error::ModulePathReadWrite)) {
            debug!("[Execution]: Module read & written, sequential fallback");

            // All logs from the parallel execution should be cleared and not reported.
            // Clear by re-initializing the speculative logs.
            init_speculative_logs(txn_provider.num_txns());

            ret = self.execute_transactions_sequential(
                executor_arguments,
<<<<<<< HEAD
                txn_provider.clone(),
                base_view,
            )
        }
        self.executor_thread_pool.spawn(move || {
            // Explicit async drops.
            drop(txn_provider);
        });
=======
                signature_verified_block,
                base_view,
            )
        }
>>>>>>> a1f299cb
        ret
    }
}<|MERGE_RESOLUTION|>--- conflicted
+++ resolved
@@ -500,11 +500,7 @@
     pub(crate) fn execute_transactions_parallel(
         &self,
         executor_initial_arguments: E::Argument,
-<<<<<<< HEAD
         txn_provider: Arc<TP>,
-=======
-        signature_verified_block: &[T],
->>>>>>> a1f299cb
         base_view: &S,
     ) -> Result<Vec<E::Output>, E::Error> {
         let _timer = PARALLEL_EXECUTION_SECONDS.start_timer();
@@ -594,11 +590,7 @@
     pub(crate) fn execute_transactions_sequential(
         &self,
         executor_arguments: E::Argument,
-<<<<<<< HEAD
         txn_provider: Arc<TP>,
-=======
-        signature_verified_block: &[T],
->>>>>>> a1f299cb
         base_view: &S,
     ) -> Result<Vec<E::Output>, E::Error> {
         let num_txns = txn_provider.num_txns();
@@ -708,7 +700,6 @@
     pub fn execute_block(
         &self,
         executor_arguments: E::Argument,
-<<<<<<< HEAD
         txn_provider: Arc<TP>,
         base_view: &S,
     ) -> Result<Vec<E::Output>, E::Error> {
@@ -718,21 +709,6 @@
             self.execute_transactions_sequential(
                 executor_arguments,
                 txn_provider.clone(),
-=======
-        signature_verified_block: &[T],
-        base_view: &S,
-    ) -> Result<Vec<E::Output>, E::Error> {
-        let mut ret = if self.concurrency_level > 1 {
-            self.execute_transactions_parallel(
-                executor_arguments,
-                signature_verified_block,
-                base_view,
-            )
-        } else {
-            self.execute_transactions_sequential(
-                executor_arguments,
-                signature_verified_block,
->>>>>>> a1f299cb
                 base_view,
             )
         };
@@ -746,7 +722,6 @@
 
             ret = self.execute_transactions_sequential(
                 executor_arguments,
-<<<<<<< HEAD
                 txn_provider.clone(),
                 base_view,
             )
@@ -755,12 +730,6 @@
             // Explicit async drops.
             drop(txn_provider);
         });
-=======
-                signature_verified_block,
-                base_view,
-            )
-        }
->>>>>>> a1f299cb
         ret
     }
 }