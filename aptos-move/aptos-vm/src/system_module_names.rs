// Copyright © Aptos Foundation
// Parts of the project are originally copyright © Meta Platforms, Inc.
// SPDX-License-Identifier: Apache-2.0

//! Names of modules, functions, and types used by Aptos System.

use aptos_types::account_config;
use move_core_types::{ident_str, identifier::IdentStr, language_storage::ModuleId};
use once_cell::sync::Lazy;

pub static ACCOUNT_MODULE: Lazy<ModuleId> = Lazy::new(|| {
    ModuleId::new(
        account_config::CORE_CODE_ADDRESS,
        ident_str!("account").to_owned(),
    )
});

pub const CREATE_ACCOUNT_IF_DOES_NOT_EXIST: &IdentStr =
    ident_str!("create_account_if_does_not_exist");

// Data to resolve basic account and transaction flow functions and structs
/// The ModuleId for the aptos block module
pub static BLOCK_MODULE: Lazy<ModuleId> = Lazy::new(|| {
    ModuleId::new(
        account_config::CORE_CODE_ADDRESS,
        ident_str!("block").to_owned(),
    )
});

<<<<<<< HEAD
pub static JWKS_MODULE: Lazy<ModuleId> = Lazy::new(|| {
    ModuleId::new(
        account_config::CORE_CODE_ADDRESS,
        ident_str!("jwks").to_owned(),
    )
});

// TZ: TODO: remove these except for the block-related names
// Names for special functions and structs
pub const SCRIPT_PROLOGUE_NAME: &IdentStr = ident_str!("script_prologue");
pub const MULTI_AGENT_SCRIPT_PROLOGUE_NAME: &IdentStr = ident_str!("multi_agent_script_prologue");
pub const MODULE_PROLOGUE_NAME: &IdentStr = ident_str!("module_prologue");
pub const USER_EPILOGUE_NAME: &IdentStr = ident_str!("epilogue");
=======
>>>>>>> a0574c0b
pub const BLOCK_PROLOGUE: &IdentStr = ident_str!("block_prologue");
pub const UPSERT_INTO_OBSERVED_JWKS: &IdentStr = ident_str!("upsert_into_observed_jwks");

pub static MULTISIG_ACCOUNT_MODULE: Lazy<ModuleId> = Lazy::new(|| {
    ModuleId::new(
        account_config::CORE_CODE_ADDRESS,
        ident_str!("multisig_account").to_owned(),
    )
});
pub const VALIDATE_MULTISIG_TRANSACTION: &IdentStr = ident_str!("validate_multisig_transaction");
pub const GET_NEXT_TRANSACTION_PAYLOAD: &IdentStr = ident_str!("get_next_transaction_payload");
pub const SUCCESSFUL_TRANSACTION_EXECUTION_CLEANUP: &IdentStr =
    ident_str!("successful_transaction_execution_cleanup");
pub const FAILED_TRANSACTION_EXECUTION_CLEANUP: &IdentStr =
    ident_str!("failed_transaction_execution_cleanup");

pub static TRANSACTION_FEE_MODULE: Lazy<ModuleId> = Lazy::new(|| {
    ModuleId::new(
        account_config::CORE_CODE_ADDRESS,
        ident_str!("transaction_fee").to_owned(),
    )
});

pub const EMIT_FEE_STATEMENT: &IdentStr = ident_str!("emit_fee_statement");<|MERGE_RESOLUTION|>--- conflicted
+++ resolved
@@ -27,7 +27,7 @@
     )
 });
 
-<<<<<<< HEAD
+/// `jwks.move`.
 pub static JWKS_MODULE: Lazy<ModuleId> = Lazy::new(|| {
     ModuleId::new(
         account_config::CORE_CODE_ADDRESS,
@@ -35,14 +35,6 @@
     )
 });
 
-// TZ: TODO: remove these except for the block-related names
-// Names for special functions and structs
-pub const SCRIPT_PROLOGUE_NAME: &IdentStr = ident_str!("script_prologue");
-pub const MULTI_AGENT_SCRIPT_PROLOGUE_NAME: &IdentStr = ident_str!("multi_agent_script_prologue");
-pub const MODULE_PROLOGUE_NAME: &IdentStr = ident_str!("module_prologue");
-pub const USER_EPILOGUE_NAME: &IdentStr = ident_str!("epilogue");
-=======
->>>>>>> a0574c0b
 pub const BLOCK_PROLOGUE: &IdentStr = ident_str!("block_prologue");
 pub const UPSERT_INTO_OBSERVED_JWKS: &IdentStr = ident_str!("upsert_into_observed_jwks");
 
