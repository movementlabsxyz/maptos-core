--- conflicted
+++ resolved
@@ -7,13 +7,10 @@
     },
     ShardedBlockExecutor,
 };
-<<<<<<< HEAD
+use aptos_state_view::StateView;
 use aptos_block_partitioner::{
     sharded_block_partitioner::ShardedBlockPartitioner, v2::PartitionerV2,
 };
-=======
-use aptos_state_view::StateView;
->>>>>>> 6c07ab37
 use rand::{rngs::OsRng, Rng};
 
 fn setup_sharded_block_executor<S: StateView + Sync + Send + 'static>(
@@ -27,110 +24,77 @@
 
 #[test]
 fn test_sharded_block_executor_no_conflict() {
-<<<<<<< HEAD
     let num_shards = 8;
-    let client = LocalExecutorService::setup_local_executor_shards(num_shards, Some(2));
-    let sharded_block_executor = ShardedBlockExecutor::new(client);
-    let mut partitioner = Box::new(ShardedBlockPartitioner::new(num_shards));
-    partitioner.max_rounds = Some(2);
-    partitioner.xshard_dep_avoid_threshold = Some(0.9);
-    test_utils::test_sharded_block_executor_no_conflict(partitioner, sharded_block_executor);
-=======
-    for last_round_partition in [true, false].iter() {
-        let sharded_block_executor = setup_sharded_block_executor(8, Some(4));
+    for last_round_partition in [true, false] {
+        let mut partitioner = Box::new(ShardedBlockPartitioner::new(num_shards, 2, 0.9, last_round_partition));
+        let sharded_block_executor = setup_sharded_block_executor(num_shards, Some(4));
         test_utils::test_sharded_block_executor_no_conflict(
+            partitioner,
             sharded_block_executor,
-            *last_round_partition,
         );
     }
->>>>>>> 6c07ab37
 }
 
 #[test]
 // Sharded execution with cross shard conflict doesn't work for now because we don't have
 // cross round dependency tracking yet.
 fn test_sharded_block_executor_with_conflict_parallel() {
-<<<<<<< HEAD
     let num_shards = 7;
-    let client = LocalExecutorService::setup_local_executor_shards(num_shards, Some(4));
-    let sharded_block_executor = ShardedBlockExecutor::new(client);
-    let mut partitioner = Box::new(ShardedBlockPartitioner::new(num_shards));
-    partitioner.max_rounds = Some(8);
-    partitioner.xshard_dep_avoid_threshold = Some(0.9);
-    test_utils::sharded_block_executor_with_conflict(partitioner, sharded_block_executor, 4);
-=======
-    for last_round_partition in [true, false].iter() {
-        let sharded_block_executor = setup_sharded_block_executor(7, Some(4));
+    for last_round_partition in [true, false] {
+        let mut partitioner = Box::new(ShardedBlockPartitioner::new(num_shards, 8, 0.9, last_round_partition));
+        let sharded_block_executor = setup_sharded_block_executor(num_shards, Some(4));
         test_utils::sharded_block_executor_with_conflict(
+            partitioner,
             sharded_block_executor,
             4,
-            *last_round_partition,
         );
     }
->>>>>>> 6c07ab37
 }
 
 #[test]
 fn test_sharded_block_executor_with_conflict_sequential() {
-<<<<<<< HEAD
     let num_shards = 7;
-    let client = LocalExecutorService::setup_local_executor_shards(num_shards, Some(1));
-    let sharded_block_executor = ShardedBlockExecutor::new(client);
-    let mut partitioner = Box::new(ShardedBlockPartitioner::new(num_shards));
-    partitioner.max_rounds = Some(8);
-    partitioner.xshard_dep_avoid_threshold = Some(0.9);
-    test_utils::sharded_block_executor_with_conflict(partitioner, sharded_block_executor, 1);
-=======
-    for last_round_partition in [true, false].iter() {
-        let sharded_block_executor = setup_sharded_block_executor(7, Some(1));
+    for last_round_partition in [true, false] {
+        let mut partitioner = Box::new(ShardedBlockPartitioner::new(num_shards, 8, 0.9, last_round_partition));
+        let sharded_block_executor = setup_sharded_block_executor(num_shards, Some(1));
         test_utils::sharded_block_executor_with_conflict(
+            partitioner,
             sharded_block_executor,
             1,
-            *last_round_partition,
         )
     }
->>>>>>> 6c07ab37
 }
 
 #[test]
 fn test_sharded_block_executor_with_random_transfers_parallel() {
-<<<<<<< HEAD
-    let mut rng = OsRng;
-    let max_num_shards = 32;
-    let num_shards = rng.gen_range(1, max_num_shards);
-    let client = LocalExecutorService::setup_local_executor_shards(num_shards, Some(4));
-    let sharded_block_executor = ShardedBlockExecutor::new(client);
-    let mut partitioner = Box::new(ShardedBlockPartitioner::new(num_shards));
-    partitioner.max_rounds = Some(8);
-    partitioner.xshard_dep_avoid_threshold = Some(0.9);
-    test_utils::sharded_block_executor_with_random_transfers(partitioner, sharded_block_executor, 4)
-=======
-    for last_round_partition in [true, false].iter() {
+    for last_round_partition in [true, false] {
         let mut rng = OsRng;
         let max_num_shards = 32;
         let num_shards = rng.gen_range(1, max_num_shards);
         let sharded_block_executor = setup_sharded_block_executor(num_shards, Some(4));
+        let mut partitioner = Box::new(ShardedBlockPartitioner::new(num_shards, 8, 0.9, last_round_partition));
         test_utils::sharded_block_executor_with_random_transfers(
+            partitioner,
             sharded_block_executor,
             4,
-            *last_round_partition,
         );
     }
->>>>>>> 6c07ab37
 }
 
 #[test]
 fn test_sharded_block_executor_with_random_transfers_sequential() {
-<<<<<<< HEAD
-    let mut rng = OsRng;
-    let max_num_shards = 32;
-    let num_shards = rng.gen_range(1, max_num_shards);
-    let client = LocalExecutorService::setup_local_executor_shards(num_shards, Some(1));
-    let sharded_block_executor = ShardedBlockExecutor::new(client);
-    let mut partitioner = Box::new(ShardedBlockPartitioner::new(num_shards));
-    partitioner.max_rounds = Some(8);
-    partitioner.xshard_dep_avoid_threshold = Some(0.9);
-    test_utils::sharded_block_executor_with_random_transfers(partitioner, sharded_block_executor, 1)
+    for last_round_partition in [true, false] {
+        let mut rng = OsRng;
+        let max_num_shards = 32;
+        let num_shards = rng.gen_range(1, max_num_shards);
+        let sharded_block_executor = setup_sharded_block_executor(num_shards, Some(1));
+        let mut partitioner = Box::new(ShardedBlockPartitioner::new(num_shards, 8, 0.9, last_round_partition));
+        test_utils::sharded_block_executor_with_random_transfers(
+            partitioner,
+            sharded_block_executor,
+            1,
+        )
+    }
 }
 
 #[test]
@@ -180,17 +144,4 @@
     let sharded_block_executor = ShardedBlockExecutor::new(client);
     let partitioner = Box::new(PartitionerV2::new(8, 4, 10, 64));
     test_utils::sharded_block_executor_with_random_transfers(partitioner, sharded_block_executor, 1)
-=======
-    for last_round_partition in [true, false].iter() {
-        let mut rng = OsRng;
-        let max_num_shards = 32;
-        let num_shards = rng.gen_range(1, max_num_shards);
-        let sharded_block_executor = setup_sharded_block_executor(num_shards, Some(1));
-        test_utils::sharded_block_executor_with_random_transfers(
-            sharded_block_executor,
-            1,
-            *last_round_partition,
-        )
-    }
->>>>>>> 6c07ab37
 }