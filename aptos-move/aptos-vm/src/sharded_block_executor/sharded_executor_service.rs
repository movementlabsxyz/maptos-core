// Copyright © Aptos Foundation
// SPDX-License-Identifier: Apache-2.0

use crate::{
    block_executor::BlockAptosVM,
    sharded_block_executor::{
        aggr_overridden_state_view::{AggregatorOverriddenStateView, TOTAL_SUPPLY_AGGR_BASE_VAL},
        coordinator_client::CoordinatorClient,
        counters::{
            SHARDED_BLOCK_EXECUTION_BY_ROUNDS_SECONDS, SHARDED_BLOCK_EXECUTOR_TXN_COUNT,
            SHARDED_EXECUTOR_SERVICE_SECONDS,
        },
        cross_shard_client::{CrossShardClient, CrossShardCommitReceiver, CrossShardCommitSender},
        cross_shard_state_view::CrossShardStateView,
        messages::CrossShardMsg,
        ExecutorShardCommand,
    },
};
use aptos_logger::{info, trace};
use aptos_types::{
    block_executor::{
        config::{BlockExecutorConfig, BlockExecutorLocalConfig},
        partitioner::{ShardId, SubBlock, SubBlocksForShard, TransactionWithDependencies},
    },
    state_store::StateView,
    transaction::{
        analyzed_transaction::AnalyzedTransaction,
        signature_verified_transaction::SignatureVerifiedTransaction, BlockOutput,
        TransactionOutput,
    },
};
use aptos_vm_logging::disable_speculative_logging;
use move_core_types::vm_status::VMStatus;
use std::sync::Arc;

pub struct ShardedExecutorService<S: StateView + Sync + Send + 'static> {
    shard_id: ShardId,
    num_shards: usize,
    executor_thread_pool: Arc<rayon::ThreadPool>,
    coordinator_client: Arc<dyn CoordinatorClient<S>>,
    cross_shard_client: Arc<dyn CrossShardClient>,
}

impl<S: StateView + Sync + Send + 'static> ShardedExecutorService<S> {
    pub fn new(
        shard_id: ShardId,
        num_shards: usize,
        num_threads: usize,
        coordinator_client: Arc<dyn CoordinatorClient<S>>,
        cross_shard_client: Arc<dyn CrossShardClient>,
    ) -> Self {
        let executor_thread_pool = Arc::new(
            rayon::ThreadPoolBuilder::new()
                // We need two extra threads for the cross-shard commit receiver and the thread
                // that is blocked on waiting for execute block to finish.
                .thread_name(move |i| format!("sharded-executor-shard-{}-{}", shard_id, i))
                .num_threads(num_threads + 2)
                .build()
                .unwrap(),
        );
        Self {
            shard_id,
            num_shards,
            executor_thread_pool,
            coordinator_client,
            cross_shard_client,
        }
    }

    fn execute_sub_block(
        &self,
        sub_block: SubBlock<AnalyzedTransaction>,
        round: usize,
        state_view: &S,
        config: BlockExecutorConfig,
    ) -> Result<Vec<TransactionOutput>, VMStatus> {
        disable_speculative_logging();
        trace!(
            "executing sub block for shard {} and round {}",
            self.shard_id,
            round
        );
        let cross_shard_commit_sender =
            CrossShardCommitSender::new(self.shard_id, self.cross_shard_client.clone(), &sub_block);
        Self::execute_transactions_with_dependencies(
            Some(self.shard_id),
            self.executor_thread_pool.clone(),
            sub_block.into_transactions_with_deps(),
            self.cross_shard_client.clone(),
            Some(cross_shard_commit_sender),
            round,
            state_view,
            config,
        )
    }

    pub fn execute_transactions_with_dependencies(
        shard_id: Option<ShardId>, // None means execution on global shard
        executor_thread_pool: Arc<rayon::ThreadPool>,
        transactions: Vec<TransactionWithDependencies<AnalyzedTransaction>>,
        cross_shard_client: Arc<dyn CrossShardClient>,
        cross_shard_commit_sender: Option<CrossShardCommitSender>,
        round: usize,
        state_view: &S,
        config: BlockExecutorConfig,
    ) -> Result<Vec<TransactionOutput>, VMStatus> {
        let cross_shard_state_view = Arc::new(CrossShardStateView::create_cross_shard_state_view(
            state_view,
            &transactions,
        ));

        let cross_shard_state_view_clone = cross_shard_state_view.clone();
        let cross_shard_client_clone = cross_shard_client.clone();

        let aggr_overridden_state_view = Arc::new(AggregatorOverriddenStateView::new(
            cross_shard_state_view.as_ref(),
            TOTAL_SUPPLY_AGGR_BASE_VAL,
        ));

        let signature_verified_transactions: Vec<SignatureVerifiedTransaction> = transactions
            .into_iter()
            .map(|txn| txn.into_txn().into_txn())
            .collect();

        let mut outputs = Ok(vec![]);
        executor_thread_pool.clone().scope(|s| {
            s.spawn(move |_| {
                CrossShardCommitReceiver::start(
                    cross_shard_state_view_clone,
                    cross_shard_client,
                    round,
                );
            });
<<<<<<< HEAD
            s.spawn(|s| {
                outputs = BlockAptosVM::execute_block(
=======
            s.spawn(move |_| {
                let ret = BlockAptosVM::execute_block_on_thread_pool(
>>>>>>> 1dfd8a85
                    executor_thread_pool,
                    &signature_verified_transactions,
                    aggr_overridden_state_view.as_ref(),
                    config,
                    cross_shard_commit_sender,
                )
                .map(BlockOutput::into_transaction_outputs_forced);
                if let Some(shard_id) = shard_id {
                    trace!(
                        "executed sub block for shard {} and round {}",
                        shard_id,
                        round
                    );
                    // Send a self message to stop the cross-shard commit receiver.
                    cross_shard_client_clone.send_cross_shard_msg(
                        shard_id,
                        round,
                        CrossShardMsg::StopMsg,
                    );
                } else {
                    trace!("executed block for global shard and round {}", round);
                    // Send a self message to stop the cross-shard commit receiver.
                    cross_shard_client_clone.send_global_msg(CrossShardMsg::StopMsg);
                }
                s.spawn(move |_| {
                    // Explicit async drop
                    drop(signature_verified_transactions);
                });
            });
        });
        outputs
    }

    fn execute_block(
        &self,
        transactions: SubBlocksForShard<AnalyzedTransaction>,
        state_view: &S,
        config: BlockExecutorConfig,
    ) -> Result<Vec<Vec<TransactionOutput>>, VMStatus> {
        let mut result = vec![];
        for (round, sub_block) in transactions.into_sub_blocks().into_iter().enumerate() {
            let _timer = SHARDED_BLOCK_EXECUTION_BY_ROUNDS_SECONDS
                .with_label_values(&[&self.shard_id.to_string(), &round.to_string()])
                .start_timer();
            SHARDED_BLOCK_EXECUTOR_TXN_COUNT
                .with_label_values(&[&self.shard_id.to_string(), &round.to_string()])
                .observe(sub_block.transactions.len() as f64);
            info!(
                "executing sub block for shard {} and round {}, number of txns {}",
                self.shard_id,
                round,
                sub_block.transactions.len()
            );
            result.push(self.execute_sub_block(sub_block, round, state_view, config.clone())?);
            trace!(
                "Finished executing sub block for shard {} and round {}",
                self.shard_id,
                round
            );
        }
        Ok(result)
    }

    pub fn start(&self) {
        trace!(
            "Shard starting, shard_id={}, num_shards={}.",
            self.shard_id,
            self.num_shards
        );
        let mut num_txns = 0;
        loop {
            let command = self.coordinator_client.receive_execute_command();
            match command {
                ExecutorShardCommand::ExecuteSubBlocks(
                    state_view,
                    transactions,
                    concurrency_level_per_shard,
                    onchain_config,
                ) => {
                    num_txns += transactions.num_txns();
                    trace!(
                        "Shard {} received ExecuteBlock command of block size {} ",
                        self.shard_id,
                        num_txns
                    );
                    let exe_timer = SHARDED_EXECUTOR_SERVICE_SECONDS
                        .with_label_values(&[&self.shard_id.to_string(), "execute_block"])
                        .start_timer();
                    let ret = self.execute_block(
                        transactions,
                        state_view.as_ref(),
                        BlockExecutorConfig {
                            local: BlockExecutorLocalConfig {
                                concurrency_level: concurrency_level_per_shard,
                                allow_fallback: true,
                                discard_failed_blocks: false,
                            },
                            onchain: onchain_config,
                        },
                    );
                    drop(state_view);
                    drop(exe_timer);

                    let _result_tx_timer = SHARDED_EXECUTOR_SERVICE_SECONDS
                        .with_label_values(&[&self.shard_id.to_string(), "result_tx"])
                        .start_timer();
                    self.coordinator_client.send_execution_result(ret);
                },
                ExecutorShardCommand::Stop => {
                    break;
                },
            }
        }
        let exe_time = SHARDED_EXECUTOR_SERVICE_SECONDS
            .get_metric_with_label_values(&[&self.shard_id.to_string(), "execute_block"])
            .unwrap()
            .get_sample_sum();
        info!(
            "Shard {} is shutting down; On shard execution tps {} txns/s ({} txns / {} s)",
            self.shard_id,
            (num_txns as f64 / exe_time),
            num_txns,
            exe_time
        );
    }
}<|MERGE_RESOLUTION|>--- conflicted
+++ resolved
@@ -131,13 +131,8 @@
                     round,
                 );
             });
-<<<<<<< HEAD
-            s.spawn(|s| {
-                outputs = BlockAptosVM::execute_block(
-=======
             s.spawn(move |_| {
                 let ret = BlockAptosVM::execute_block_on_thread_pool(
->>>>>>> 1dfd8a85
                     executor_thread_pool,
                     &signature_verified_transactions,
                     aggr_overridden_state_view.as_ref(),
