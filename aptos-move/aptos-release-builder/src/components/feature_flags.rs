--- conflicted
+++ resolved
@@ -122,9 +122,6 @@
     DefaultToConcurrentFungibleBalance,
     LimitVMTypeSize,
     AbortIfMultisigPayloadMismatch,
-<<<<<<< HEAD
-    GovernedGasPool,
-=======
     DisallowUserNative,
     AllowSerializedScriptArgs,
     UseCompatibilityCheckerV2,
@@ -146,7 +143,6 @@
     EnableFunctionValues,
     NewAccountsDefaultToFaStore,
     DefaultAccountResource,
->>>>>>> c1ea4886
 }
 
 fn generate_features_blob(writer: &CodeWriter, data: &[u64]) {
@@ -212,25 +208,11 @@
             generate_features_blob(writer, &disabled);
             emitln!(writer, ";\n");
 
-            let update_method = if is_testnet {
-                "change_feature_flags"
-            } else {
-                "change_feature_flags_for_next_epoch"
-            };
-
             emitln!(
                 writer,
-                "features::{}({}, enabled_blob, disabled_blob);",
-                update_method,
+                "features::change_feature_flags_for_next_epoch({}, enabled_blob, disabled_blob);",
                 signer_arg
             );
-
-            let reconfig_method = if is_testnet {
-                "force_end_epoch"
-            } else {
-                "reconfigure"
-            };
-
             emitln!(writer, "aptos_governance::reconfigure({});", signer_arg);
         },
     );
@@ -361,9 +343,6 @@
             FeatureFlag::AbortIfMultisigPayloadMismatch => {
                 AptosFeatureFlag::ABORT_IF_MULTISIG_PAYLOAD_MISMATCH
             },
-<<<<<<< HEAD
-            FeatureFlag::GovernedGasPool => AptosFeatureFlag::GOVERNED_GAS_POOL,
-=======
             FeatureFlag::DisallowUserNative => AptosFeatureFlag::_DISALLOW_USER_NATIVES,
             FeatureFlag::AllowSerializedScriptArgs => {
                 AptosFeatureFlag::ALLOW_SERIALIZED_SCRIPT_ARGS
@@ -402,7 +381,6 @@
                 AptosFeatureFlag::NEW_ACCOUNTS_DEFAULT_TO_FA_STORE
             },
             FeatureFlag::DefaultAccountResource => AptosFeatureFlag::DEFAULT_ACCOUNT_RESOURCE,
->>>>>>> c1ea4886
         }
     }
 }
@@ -530,9 +508,6 @@
             AptosFeatureFlag::ABORT_IF_MULTISIG_PAYLOAD_MISMATCH => {
                 FeatureFlag::AbortIfMultisigPayloadMismatch
             },
-<<<<<<< HEAD
-            AptosFeatureFlag::GOVERNED_GAS_POOL => FeatureFlag::GovernedGasPool,
-=======
             AptosFeatureFlag::_DISALLOW_USER_NATIVES => FeatureFlag::DisallowUserNative,
             AptosFeatureFlag::ALLOW_SERIALIZED_SCRIPT_ARGS => {
                 FeatureFlag::AllowSerializedScriptArgs
@@ -571,7 +546,6 @@
                 FeatureFlag::NewAccountsDefaultToFaStore
             },
             AptosFeatureFlag::DEFAULT_ACCOUNT_RESOURCE => FeatureFlag::DefaultAccountResource,
->>>>>>> c1ea4886
         }
     }
 }
