// Copyright © Aptos Foundation
// SPDX-License-Identifier: Apache-2.0

use crate::{aptos_core_path, components::get_execution_hash};
use anyhow::Result;
use aptos_crypto::HashValue;
use aptos_framework::{BuildOptions, BuiltPackage, ReleasePackage};
use aptos_temppath::TempPath;
use aptos_types::account_address::AccountAddress;
use git2::Repository;
use serde::{Deserialize, Serialize};
use std::path::PathBuf;

#[derive(Serialize, Deserialize, Clone, Eq, PartialEq, Debug)]
pub struct FrameworkReleaseConfig {
    /// Move bytecode version the framework release would be compiled to.
    pub bytecode_version: u32,
    /// Compile the framework release at a given git commit hash.
    /// If set to None, we will use the aptos framework under current repo.
    pub git_hash: Option<String>,
}

pub fn generate_upgrade_proposals(
    config: &FrameworkReleaseConfig,
    is_testnet: bool,
    next_execution_hash: Option<HashValue>,
    is_multi_step: bool,
) -> Result<Vec<(String, String)>> {
    assert!(
        is_multi_step || next_execution_hash.is_none(),
        "only multi-step proposals can have a next execution hash"
    );

    const APTOS_GIT_PATH: &str = "https://github.com/aptos-labs/aptos-core.git";
    generate_upgrade_proposals_with_repo(config, is_testnet, next_execution_hash, APTOS_GIT_PATH)
}

pub fn generate_upgrade_proposals_with_repo(
    config: &FrameworkReleaseConfig,
    is_testnet: bool,
    next_execution_hash: Vec<u8>,
    repo_str: &str,
) -> Result<Vec<(String, String)>> {
    let mut result = vec![];

    let (commit_info, release_packages) = generate_upgrade_proposals_release_packages_with_repo(
        config,
        is_testnet,
        next_execution_hash.clone(),
        repo_str,
    )?;

    for (account, release, move_script_path, script_name) in release_packages.into_iter() {
        // If we're generating a single-step proposal on testnet
        if is_testnet && next_execution_hash.is_empty() {
            release.generate_script_proposal_testnet(account, move_script_path.clone())?;
            // If we're generating a single-step proposal on mainnet
        } else if next_execution_hash.is_empty() {
            release.generate_script_proposal(account, move_script_path.clone())?;
            // If we're generating a multi-step proposal
        } else {
            let next_execution_hash_bytes = if result.is_empty() {
                next_execution_hash.clone()
            } else {
                get_execution_hash(&result)
            };
            release.generate_script_proposal_multi_step(
                account,
                move_script_path.clone(),
                next_execution_hash_bytes,
            )?;
        };

<<<<<<< HEAD
        let mut script = format!(
            "// Framework commit hash: {}\n// Builder commit hash: {}\n",
            commit_info,
            aptos_build_info::get_git_hash()
        );

        script.push_str(&std::fs::read_to_string(move_script_path.as_path())?);

        result.push((script_name, script));
    }
    Ok(result)
}

pub fn generate_upgrade_proposals_release_packages_with_repo(
    config: &FrameworkReleaseConfig,
    is_testnet: bool,
    next_execution_hash: Vec<u8>,
    repo_str: &str,
) -> Result<(
    String,
    Vec<(AccountAddress, ReleasePackage, PathBuf, String)>,
)> {
=======
    // NOTE: This is skipping 0x7 (aptos-experimental package) which is only meant to be released
    // to devnet (or local testnet) via the genesis process and never released/upgraded in testnet
    // or mainnet.
>>>>>>> c1ea4886
    let mut package_path_list = [
        ("0x1", "aptos-move/framework/move-stdlib"),
        ("0x1", "aptos-move/framework/aptos-stdlib"),
        ("0x1", "aptos-move/framework/aptos-framework"),
        ("0x3", "aptos-move/framework/aptos-token"),
        ("0x4", "aptos-move/framework/aptos-token-objects"),
    ];

    let mut result = vec![];

    let temp_root_path = TempPath::new();
    temp_root_path.create_as_dir()?;

    let commit_info = if let Some(revision) = &config.git_hash {
        // If a commit hash is set, clone the repo from github and checkout to desired hash to a local temp directory.
        let repository = Repository::clone(repo_str, temp_root_path.path())?;
        let (commit, _) = repository.revparse_ext(revision.as_str())?;
        let commit_info = commit
            .describe(&git2::DescribeOptions::default())?
            .format(None)?;
        repository.checkout_tree(&commit, None)?;
        commit_info
    } else {
        aptos_build_info::get_git_hash()
    };

    // For generating multi-step proposal files, we need to generate them in the reverse order since
    // we need the hash of the next script.
    // We will reverse the order back when writing the files into a directory.
    if is_multi_step {
        package_path_list.reverse();
    }

    for (publish_addr, relative_package_path) in package_path_list.iter() {
        let account = AccountAddress::from_hex_literal(publish_addr)?;
        let temp_script_path = TempPath::new();
        temp_script_path.create_as_file()?;
        let mut move_script_path = temp_script_path.path().to_path_buf();
        move_script_path.set_extension("move");

        let mut package_path = if config.git_hash.is_some() {
            temp_root_path.path().to_path_buf()
        } else {
            aptos_core_path()
        };

        package_path.push(relative_package_path);

        let script_name = package_path
            .file_name()
            .unwrap()
            .to_str()
            .unwrap()
            .to_string();

        // If this file is the first framework file being generated (if `result.is_empty()` is true),
        // its `next_execution_hash` should be the `next_execution_hash` value being passed in.
        // If the `result` vector is not empty, the current file's `next_execution_hash` should be the
        // hash of the latest framework file being generated (the hash of result.last()).
        // For example, let's say we are going to generate these files:
        // 0-move-stdlib.move	2-aptos-framework.move	4-gas-schedule.move	6-features.move
        // 1-aptos-stdlib.move	3-aptos-token.move	5-version.move		7-consensus-config.move
        // The first framework file being generated is 3-aptos-token.move. It's using the next_execution_hash being passed in (so in this case, the hash of 4-gas-schedule.move being passed in mod.rs).
        // The second framework file being generated would be 2-aptos-framework.move, and it's using the hash of 3-aptos-token.move (which would be result.last()).

        let options = BuildOptions {
            with_srcs: true,
            with_abis: false,
            with_source_maps: false,
            with_error_map: true,
            skip_fetch_latest_git_deps: false,
            bytecode_version: Some(config.bytecode_version),
            ..BuildOptions::default()
        };
        let package = BuiltPackage::build(package_path, options)?;
<<<<<<< HEAD
        result.push((
            account,
            ReleasePackage::new(package)?,
            move_script_path,
            script_name,
        ));
=======
        let release = ReleasePackage::new(package)?;

        if is_multi_step {
            // If we're generating a multi-step proposal
            let next_execution_hash_bytes = if result.is_empty() {
                next_execution_hash
            } else {
                get_execution_hash(&result)
            };
            release.generate_script_proposal_multi_step(
                account,
                move_script_path.clone(),
                next_execution_hash_bytes,
            )?;
        } else if is_testnet {
            // If we're generating a single-step proposal on testnet
            release.generate_script_proposal_testnet(account, move_script_path.clone())?;
        } else {
            // If we're generating a single-step proposal on mainnet
            release.generate_script_proposal(account, move_script_path.clone())?;
        }

        let mut script = format!(
            "// Framework commit hash: {}\n// Builder commit hash: {}\n",
            commit_info,
            aptos_build_info::get_git_hash()
        );

        script.push_str(&std::fs::read_to_string(move_script_path.as_path())?);

        result.push((script_name, script));
>>>>>>> c1ea4886
    }

    Ok((commit_info, result))
}<|MERGE_RESOLUTION|>--- conflicted
+++ resolved
@@ -9,7 +9,6 @@
 use aptos_types::account_address::AccountAddress;
 use git2::Repository;
 use serde::{Deserialize, Serialize};
-use std::path::PathBuf;
 
 #[derive(Serialize, Deserialize, Clone, Eq, PartialEq, Debug)]
 pub struct FrameworkReleaseConfig {
@@ -32,73 +31,10 @@
     );
 
     const APTOS_GIT_PATH: &str = "https://github.com/aptos-labs/aptos-core.git";
-    generate_upgrade_proposals_with_repo(config, is_testnet, next_execution_hash, APTOS_GIT_PATH)
-}
 
-pub fn generate_upgrade_proposals_with_repo(
-    config: &FrameworkReleaseConfig,
-    is_testnet: bool,
-    next_execution_hash: Vec<u8>,
-    repo_str: &str,
-) -> Result<Vec<(String, String)>> {
-    let mut result = vec![];
-
-    let (commit_info, release_packages) = generate_upgrade_proposals_release_packages_with_repo(
-        config,
-        is_testnet,
-        next_execution_hash.clone(),
-        repo_str,
-    )?;
-
-    for (account, release, move_script_path, script_name) in release_packages.into_iter() {
-        // If we're generating a single-step proposal on testnet
-        if is_testnet && next_execution_hash.is_empty() {
-            release.generate_script_proposal_testnet(account, move_script_path.clone())?;
-            // If we're generating a single-step proposal on mainnet
-        } else if next_execution_hash.is_empty() {
-            release.generate_script_proposal(account, move_script_path.clone())?;
-            // If we're generating a multi-step proposal
-        } else {
-            let next_execution_hash_bytes = if result.is_empty() {
-                next_execution_hash.clone()
-            } else {
-                get_execution_hash(&result)
-            };
-            release.generate_script_proposal_multi_step(
-                account,
-                move_script_path.clone(),
-                next_execution_hash_bytes,
-            )?;
-        };
-
-<<<<<<< HEAD
-        let mut script = format!(
-            "// Framework commit hash: {}\n// Builder commit hash: {}\n",
-            commit_info,
-            aptos_build_info::get_git_hash()
-        );
-
-        script.push_str(&std::fs::read_to_string(move_script_path.as_path())?);
-
-        result.push((script_name, script));
-    }
-    Ok(result)
-}
-
-pub fn generate_upgrade_proposals_release_packages_with_repo(
-    config: &FrameworkReleaseConfig,
-    is_testnet: bool,
-    next_execution_hash: Vec<u8>,
-    repo_str: &str,
-) -> Result<(
-    String,
-    Vec<(AccountAddress, ReleasePackage, PathBuf, String)>,
-)> {
-=======
     // NOTE: This is skipping 0x7 (aptos-experimental package) which is only meant to be released
     // to devnet (or local testnet) via the genesis process and never released/upgraded in testnet
     // or mainnet.
->>>>>>> c1ea4886
     let mut package_path_list = [
         ("0x1", "aptos-move/framework/move-stdlib"),
         ("0x1", "aptos-move/framework/aptos-stdlib"),
@@ -107,14 +43,14 @@
         ("0x4", "aptos-move/framework/aptos-token-objects"),
     ];
 
-    let mut result = vec![];
+    let mut result: Vec<(String, String)> = vec![];
 
     let temp_root_path = TempPath::new();
     temp_root_path.create_as_dir()?;
 
     let commit_info = if let Some(revision) = &config.git_hash {
         // If a commit hash is set, clone the repo from github and checkout to desired hash to a local temp directory.
-        let repository = Repository::clone(repo_str, temp_root_path.path())?;
+        let repository = Repository::clone(APTOS_GIT_PATH, temp_root_path.path())?;
         let (commit, _) = repository.revparse_ext(revision.as_str())?;
         let commit_info = commit
             .describe(&git2::DescribeOptions::default())?
@@ -174,14 +110,6 @@
             ..BuildOptions::default()
         };
         let package = BuiltPackage::build(package_path, options)?;
-<<<<<<< HEAD
-        result.push((
-            account,
-            ReleasePackage::new(package)?,
-            move_script_path,
-            script_name,
-        ));
-=======
         let release = ReleasePackage::new(package)?;
 
         if is_multi_step {
@@ -213,8 +141,6 @@
         script.push_str(&std::fs::read_to_string(move_script_path.as_path())?);
 
         result.push((script_name, script));
->>>>>>> c1ea4886
     }
-
-    Ok((commit_info, result))
+    Ok(result)
 }