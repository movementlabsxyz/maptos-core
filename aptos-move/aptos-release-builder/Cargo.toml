[package]
name = "aptos-release-builder"
description = "Tooling for building the governance proposal script used for the network"
version = "0.1.0"

# Workspace inherited keys
authors = { workspace = true }
edition = { workspace = true }
homepage = { workspace = true }
license = { workspace = true }
publish = { workspace = true }
repository = { workspace = true }
rust-version = { workspace = true }

[dependencies]
anyhow = { workspace = true }
<<<<<<< HEAD
movement = { workspace = true, features = [ "no-upload-proposal" ] }
aptos-api-types = { workspace = true }
=======
aptos = { workspace = true, features = [ "no-upload-proposal" ] }
>>>>>>> c1ea4886
aptos-build-info = { workspace = true }
aptos-crypto = { workspace = true }
aptos-framework = { workspace = true }
aptos-gas-profiling = { workspace = true }
aptos-gas-schedule = { workspace = true }
aptos-gas-schedule-updator = { workspace = true }
aptos-genesis = { workspace = true }
aptos-infallible = { workspace = true }
aptos-keygen = { workspace = true }
aptos-language-e2e-tests = { workspace = true }
aptos-move-debugger = { workspace = true }
aptos-rest-client = { workspace = true }
aptos-temppath = { workspace = true }
aptos-transaction-simulation = { workspace = true }
aptos-types = { workspace = true }
aptos-vm = { workspace = true }
aptos-vm-environment = { workspace = true }
aptos-vm-logging = { workspace = true }
aptos-vm-types = { workspace = true }
bcs = { workspace = true }
clap = { workspace = true }
futures = { workspace = true }
git2 = { workspace = true }
handlebars = { workspace = true }
hex = { workspace = true }
move-binary-format = { workspace = true }
move-bytecode-verifier = { workspace = true }
move-core-types = { workspace = true }
move-model = { workspace = true }
move-vm-runtime = { workspace = true }
move-vm-types = { workspace = true }
once_cell = { workspace = true }
reqwest = { workspace = true }
serde = { workspace = true }
serde_json = { workspace = true }
serde_yaml = { workspace = true }
sha3 = { workspace = true }
strum = { workspace = true }
strum_macros = { workspace = true }
tokio = { workspace = true }
url = { workspace = true }
walkdir = { workspace = true }

[[bin]]
name = "aptos-release-builder"
path = "src/main.rs"<|MERGE_RESOLUTION|>--- conflicted
+++ resolved
@@ -14,12 +14,7 @@
 
 [dependencies]
 anyhow = { workspace = true }
-<<<<<<< HEAD
-movement = { workspace = true, features = [ "no-upload-proposal" ] }
-aptos-api-types = { workspace = true }
-=======
 aptos = { workspace = true, features = [ "no-upload-proposal" ] }
->>>>>>> c1ea4886
 aptos-build-info = { workspace = true }
 aptos-crypto = { workspace = true }
 aptos-framework = { workspace = true }
