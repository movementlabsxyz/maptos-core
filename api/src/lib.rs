// Copyright © Aptos Foundation
// Parts of the project are originally copyright © Meta Platforms, Inc.
// SPDX-License-Identifier: Apache-2.0

use poem_openapi::Tags;

pub mod accept_type;
pub mod accounts;
pub mod basic;
pub mod bcs_payload;
mod blocks;
mod check_size;
pub mod context;
mod error_converter;
mod events;
mod failpoint;
mod index;
mod log;
pub mod metrics;
mod page;
mod response;
<<<<<<< HEAD
pub mod runtime;
pub mod set_failpoints;
pub mod state;
=======
mod runtime;
mod set_failpoints;
pub mod spec;
mod state;
>>>>>>> c1ea4886
#[cfg(test)]
pub mod tests;
pub mod transactions;
mod view_function;

/// API categories for the OpenAPI spec
#[derive(Tags)]
pub enum ApiTags {
    /// Access to accounts, resources, and modules
    Accounts,
    /// Access to blocks
    Blocks,

    /// Access to events
    Events,

    /// Experimental APIs, no guarantees
    Experimental,

    /// General information
    General,

    /// Access to tables
    Tables,

    /// Access to transactions
    Transactions,

    /// View functions,
    View,
}

// Note: Many of these exports are just for the test-context crate, which is
// needed outside of the API, e.g. for fh-stream.
pub use context::Context;
pub use response::BasicError;
pub use runtime::{attach_poem_to_runtime, bootstrap, get_api_service};<|MERGE_RESOLUTION|>--- conflicted
+++ resolved
@@ -4,10 +4,10 @@
 
 use poem_openapi::Tags;
 
-pub mod accept_type;
-pub mod accounts;
-pub mod basic;
-pub mod bcs_payload;
+mod accept_type;
+mod accounts;
+mod basic;
+mod bcs_payload;
 mod blocks;
 mod check_size;
 pub mod context;
@@ -19,19 +19,13 @@
 pub mod metrics;
 mod page;
 mod response;
-<<<<<<< HEAD
-pub mod runtime;
-pub mod set_failpoints;
-pub mod state;
-=======
 mod runtime;
 mod set_failpoints;
 pub mod spec;
 mod state;
->>>>>>> c1ea4886
 #[cfg(test)]
 pub mod tests;
-pub mod transactions;
+mod transactions;
 mod view_function;
 
 /// API categories for the OpenAPI spec
