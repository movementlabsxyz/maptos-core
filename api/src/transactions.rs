--- conflicted
+++ resolved
@@ -151,7 +151,7 @@
         operation_id = "get_transactions",
         tag = "ApiTags::Transactions"
     )]
-    pub async fn get_transactions(
+    async fn get_transactions(
         &self,
         accept_type: AcceptType,
         /// Ledger version to start list of transactions
@@ -196,7 +196,7 @@
         operation_id = "get_transaction_by_hash",
         tag = "ApiTags::Transactions"
     )]
-    pub async fn get_transaction_by_hash(
+    async fn get_transaction_by_hash(
         &self,
         accept_type: AcceptType,
         /// Hash of transaction to retrieve
@@ -287,7 +287,7 @@
         operation_id = "get_transaction_by_version",
         tag = "ApiTags::Transactions"
     )]
-    pub async fn get_transaction_by_version(
+    async fn get_transaction_by_version(
         &self,
         accept_type: AcceptType,
         /// Version of transaction to retrieve
@@ -317,7 +317,7 @@
         operation_id = "get_account_transactions",
         tag = "ApiTags::Transactions"
     )]
-    pub async fn get_accounts_transactions(
+    async fn get_accounts_transactions(
         &self,
         accept_type: AcceptType,
         /// Address of account with or without a `0x` prefix
@@ -368,7 +368,7 @@
         operation_id = "submit_transaction",
         tag = "ApiTags::Transactions"
     )]
-    pub async fn submit_transaction(
+    async fn submit_transaction(
         &self,
         accept_type: AcceptType,
         data: SubmitTransactionPost,
@@ -421,7 +421,7 @@
         operation_id = "submit_batch_transactions",
         tag = "ApiTags::Transactions"
     )]
-    pub async fn submit_transactions_batch(
+    async fn submit_transactions_batch(
         &self,
         accept_type: AcceptType,
         data: SubmitTransactionsBatchPost,
@@ -476,7 +476,7 @@
         operation_id = "simulate_transaction",
         tag = "ApiTags::Transactions"
     )]
-    pub async fn simulate_transaction(
+    async fn simulate_transaction(
         &self,
         accept_type: AcceptType,
         /// If set to true, the max gas value in the transaction will be ignored
@@ -646,7 +646,7 @@
         operation_id = "encode_submission",
         tag = "ApiTags::Transactions"
     )]
-    pub async fn encode_submission(
+    async fn encode_submission(
         &self,
         accept_type: AcceptType,
         data: Json<EncodeSubmissionRequest>,
@@ -706,7 +706,7 @@
         operation_id = "estimate_gas_price",
         tag = "ApiTags::Transactions"
     )]
-    pub async fn estimate_gas_price(&self, accept_type: AcceptType) -> BasicResult<GasEstimation> {
+    async fn estimate_gas_price(&self, accept_type: AcceptType) -> BasicResult<GasEstimation> {
         fail_point_poem("endpoint_encode_submission")?;
         self.context
             .check_api_output_enabled("Estimate gas price", &accept_type)?;
@@ -829,7 +829,7 @@
         }
     }
 
-    pub async fn get_transaction_by_hash_inner(
+    async fn get_transaction_by_hash_inner(
         &self,
         accept_type: &AcceptType,
         hash: HashValue,
@@ -858,12 +858,8 @@
                 )
             })?
             .context(format!("Failed to find transaction with hash: {}", hash))
-<<<<<<< HEAD
-            .map_err(|_| transaction_not_found_by_hash(hash, &ledger_info))?;
-=======
             .map_err(|_| transaction_not_found_by_hash(hash, &latest_ledger_info))?;
 
->>>>>>> c1ea4886
         let api = self.clone();
         api_spawn_blocking(move || {
             api.get_transaction_inner(&accept_type, txn_data, &latest_ledger_info)
