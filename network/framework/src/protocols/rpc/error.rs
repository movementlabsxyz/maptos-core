--- conflicted
+++ resolved
@@ -45,19 +45,6 @@
     TimedOut,
 }
 
-<<<<<<< HEAD
-=======
-impl From<PeerManagerError> for RpcError {
-    fn from(err: PeerManagerError) -> Self {
-        match err {
-            PeerManagerError::NotConnected(peer_id) => RpcError::NotConnected(peer_id),
-            PeerManagerError::IoError(err) => RpcError::IoError(err),
-            err => RpcError::Error(anyhow!(err)),
-        }
-    }
-}
-
->>>>>>> 8cf617f2
 impl From<oneshot::Canceled> for RpcError {
     fn from(_: oneshot::Canceled) -> Self {
         RpcError::UnexpectedResponseChannelCancel
@@ -70,14 +57,14 @@
     }
 }
 
-<<<<<<< HEAD
 impl<T> From<tokio::sync::mpsc::error::SendError<T>> for RpcError {
     fn from(_err: tokio::sync::mpsc::error::SendError<T>) -> RpcError {
         RpcError::TokioMpscSendError
-=======
+    }
+}
+
 impl From<tokio::task::JoinError> for RpcError {
     fn from(err: tokio::task::JoinError) -> RpcError {
         RpcError::Error(anyhow!("JoinError: {:?}", err))
->>>>>>> 8cf617f2
     }
 }