// Copyright © Aptos Foundation
// SPDX-License-Identifier: Apache-2.0
use crate::utils::truncation_helper::{truncate_ledger_db, truncate_state_kv_db_shards, truncate_state_merkle_db};

use itertools::Itertools;
use aptos_storage_interface::chunk_to_commit::ChunkToCommit;

impl DbWriter for AptosDB {
    fn pre_commit_ledger(
        &self,
        chunk: ChunkToCommit,
        sync_commit: bool,
    ) -> Result<()> {
<<<<<<< HEAD
        gauged_api("save_transactions", || {
            // Executing, committing, or reverting from more than one threads not allowed --
            // consensus and state sync must hand over to each other after all pending execution
            // and committing complete.
=======
        gauged_api("pre_commit_ledger", || {
            // Pre-committing and committing in concurrency is allowed but not pre-committing at the
            // same time from multiple threads, the same for committing.
            // Consensus and state sync must hand over to each other after all pending execution and
            // committing complete.
>>>>>>> c1ea4886
            let _lock = self
                .pre_commit_lock
                .try_lock()
                .expect("Concurrent committing detected.");
            let _timer = OTHER_TIMERS_SECONDS.timer_with(&["pre_commit_ledger"]);

            chunk.state_summary.latest().global_state_summary.log_generation("db_save");

            self.pre_commit_validation(&chunk)?;
            let _new_root_hash = self.calculate_and_commit_ledger_and_state_kv(
                &chunk,
                self.skip_index_and_usage,
            )?;

            let _timer = OTHER_TIMERS_SECONDS.timer_with(&["save_transactions__others"]);

            self.state_store.buffered_state().lock().update(
                chunk.result_ledger_state_with_summary(),
                chunk.estimated_total_state_updates(),
                sync_commit || chunk.is_reconfig,
            )?;

            Ok(())
        })
    }

    fn commit_ledger(
        &self,
        version: Version,
        ledger_info_with_sigs: Option<&LedgerInfoWithSignatures>,
        chunk_opt: Option<ChunkToCommit>,
    ) -> Result<()> {
        gauged_api("commit_ledger", || {
            // Pre-committing and committing in concurrency is allowed but not pre-committing at the
            // same time from multiple threads, the same for committing.
            // Consensus and state sync must hand over to each other after all pending execution and
            // committing complete.
            let _lock = self
                .commit_lock
                .try_lock()
                .expect("Concurrent committing detected.");
            let _timer = OTHER_TIMERS_SECONDS.timer_with(&["commit_ledger"]);

            let old_committed_ver = self.get_and_check_commit_range(version)?;

            let mut ledger_batch = SchemaBatch::new();
            // Write down LedgerInfo if provided.
            if let Some(li) = ledger_info_with_sigs {
                self.check_and_put_ledger_info(version, li, &mut ledger_batch)?;
            }
            // Write down commit progress
            ledger_batch.put::<DbMetadataSchema>(
                &DbMetadataKey::OverallCommitProgress,
                &DbMetadataValue::Version(version),
            )?;
            self.ledger_db.metadata_db().write_schemas(ledger_batch)?;

            // Notify the pruners, invoke the indexer, and update in-memory ledger info.
            self.post_commit(
                old_committed_ver,
                version,
                ledger_info_with_sigs,
                chunk_opt,
            )
        })
    }


    fn get_state_snapshot_receiver(
        &self,
        version: Version,
        expected_root_hash: HashValue,
    ) -> Result<Box<dyn StateSnapshotReceiver<StateKey, StateValue>>> {
        gauged_api("get_state_snapshot_receiver", || {
            self.state_store
                .get_snapshot_receiver(version, expected_root_hash)
        })
    }

    fn finalize_state_snapshot(
        &self,
        version: Version,
        output_with_proof: TransactionOutputListWithProof,
        ledger_infos: &[LedgerInfoWithSignatures],
    ) -> Result<()> {
        gauged_api("finalize_state_snapshot", || {
            // Ensure the output with proof only contains a single transaction output and info
            let num_transaction_outputs = output_with_proof.transactions_and_outputs.len();
            let num_transaction_infos = output_with_proof.proof.transaction_infos.len();
            ensure!(
                num_transaction_outputs == 1,
                "Number of transaction outputs should == 1, but got: {}",
                num_transaction_outputs
            );
            ensure!(
                num_transaction_infos == 1,
                "Number of transaction infos should == 1, but got: {}",
                num_transaction_infos
            );

            // TODO(joshlind): include confirm_or_save_frozen_subtrees in the change set
            // bundle below.

            // Update the merkle accumulator using the given proof
            let frozen_subtrees = output_with_proof
                .proof
                .ledger_info_to_transaction_infos_proof
                .left_siblings();
            restore_utils::confirm_or_save_frozen_subtrees(
                self.ledger_db.transaction_accumulator_db_raw(),
                version,
                frozen_subtrees,
                None,
            )?;

            // Create a single change set for all further write operations
            let mut ledger_db_batch = LedgerDbSchemaBatches::new();
            let mut sharded_kv_batch = self.state_kv_db.new_sharded_native_batches();
            let mut state_kv_metadata_batch = SchemaBatch::new();
            // Save the target transactions, outputs, infos and events
            let (transactions, outputs): (Vec<Transaction>, Vec<TransactionOutput>) =
                output_with_proof
                    .transactions_and_outputs
                    .into_iter()
                    .unzip();
            let events = outputs
                .clone()
                .into_iter()
                .map(|output| output.events().to_vec())
                .collect::<Vec<_>>();
            let wsets: Vec<WriteSet> = outputs
                .into_iter()
                .map(|output| output.write_set().clone())
                .collect();
            let transaction_infos = output_with_proof.proof.transaction_infos;
            // We should not save the key value since the value is already recovered for this version
            restore_utils::save_transactions(
                self.state_store.clone(),
                self.ledger_db.clone(),
                version,
                &transactions,
                &transaction_infos,
                &events,
                wsets,
                Some((
                    &mut ledger_db_batch,
                    &mut sharded_kv_batch,
                    &mut state_kv_metadata_batch,
                )),
                false,
            )?;

            // Save the epoch ending ledger infos
            restore_utils::save_ledger_infos(
                self.ledger_db.metadata_db(),
                ledger_infos,
                Some(&mut ledger_db_batch.ledger_metadata_db_batches),
            )?;

            ledger_db_batch
                .ledger_metadata_db_batches
                .put::<DbMetadataSchema>(
                    &DbMetadataKey::LedgerCommitProgress,
                    &DbMetadataValue::Version(version),
                )?;
            ledger_db_batch
                .ledger_metadata_db_batches
                .put::<DbMetadataSchema>(
                    &DbMetadataKey::OverallCommitProgress,
                    &DbMetadataValue::Version(version),
                )?;

            // Apply the change set writes to the database (atomically) and update in-memory state
            //
            // state kv and SMT should use shared way of committing.
            self.ledger_db.write_schemas(ledger_db_batch)?;

            self.ledger_pruner.save_min_readable_version(version)?;
            self.state_store
                .state_merkle_pruner
                .save_min_readable_version(version)?;
            self.state_store
                .epoch_snapshot_pruner
                .save_min_readable_version(version)?;
            self.state_store
                .state_kv_pruner
                .save_min_readable_version(version)?;

            restore_utils::update_latest_ledger_info(self.ledger_db.metadata_db(), ledger_infos)?;
            self.state_store.reset();

            Ok(())
        })
    }

    /// Revert a commit.
    fn revert_commit(&self, ledger_info_with_sigs: &LedgerInfoWithSignatures) -> Result<()> {
        // TODO: check if the pruners' progress needs to be set back
        // to prevent them from pruning useful states.

        let _timer = OTHER_TIMERS_SECONDS
            .with_label_values(&["revert_commit"])
            .start_timer();

        // Executing, committing, or reverting from more than one threads not allowed --
        // consensus and state sync must hand over to each other after all pending execution
        // and committing complete.
        let _lock = self
            .ledger_commit_lock
            .try_lock()
            .expect("Concurrent committing detected.");

        let latest_version = self.get_synced_version()?;
        let target_version = ledger_info_with_sigs.ledger_info().version();

        // Update in-memory state first, as this is what
        // concurrent readers would use for the latest ledger info.
        self.pre_revert(latest_version, &ledger_info_with_sigs);

        // Lock buffered state in the state store
        let state_lock = self.state_store.reset_lock();

        // Update the provided ledger info and the overall commit progress
        let new_root_hash = ledger_info_with_sigs.commit_info().executed_state_id();
        self.commit_ledger_info(target_version, new_root_hash, Some(&ledger_info_with_sigs))?;

        truncate_ledger_db(self.ledger_db.clone(), target_version)?;
        truncate_state_kv_db_shards(
            &self.state_store.state_kv_db,
            target_version,
        )?;
        truncate_state_merkle_db(&self.state_store.state_merkle_db, target_version)?;

        // Revert block index if event index is skipped.
        if self.skip_index_and_usage {
            let batch = SchemaBatch::new();
            self.ledger_db
                .metadata_db()
                .truncate_block_info(target_version, &batch)?;
            self.ledger_db.metadata_db().write_schemas(batch)?;
        }

        // Reset buffered state after truncation
        state_lock.reset();

        Ok(())
    }
}

impl AptosDB {
    fn pre_commit_validation(
        &self,
        chunk: &ChunkToCommit,
    ) -> Result<()> {
        let _timer = OTHER_TIMERS_SECONDS.timer_with(&["save_transactions_validation"]);

        ensure!(!chunk.is_empty(), "chunk is empty, nothing to save.");

        let next_version = self.state_store.current_state_locked().next_version();
        // Ensure the incoming committing requests are always consecutive and the version in
        // buffered state is consistent with that in db.
        ensure!(
            chunk.first_version == next_version,
            "The first version passed in ({}), and the next version expected by db ({}) are inconsistent.",
            chunk.first_version,
            next_version,
        );

        Ok(())
    }

    fn calculate_and_commit_ledger_and_state_kv(
        &self,
        chunk: &ChunkToCommit,
        skip_index_and_usage: bool,
    ) -> Result<HashValue> {
        let _timer = OTHER_TIMERS_SECONDS.timer_with(&["save_transactions__work"]);

        let mut new_root_hash = HashValue::zero();
        THREAD_MANAGER.get_non_exe_cpu_pool().scope(|s| {
            // TODO(grao): Write progress for each of the following databases, and handle the
            // inconsistency at the startup time.
            //
            // TODO(grao): Consider propagating the error instead of panic, if necessary.
            s.spawn(|_| {
                self.commit_events(chunk.first_version, chunk.transaction_outputs, skip_index_and_usage)
                    .unwrap()
            });
            s.spawn(|_| {
                self.ledger_db
                    .write_set_db()
                    .commit_write_sets(
                        chunk.first_version,
                        chunk.transaction_outputs,
                    )
                    .unwrap()
            });
            s.spawn(|_| {
                self.ledger_db
                    .transaction_db()
                    .commit_transactions(chunk.first_version, chunk.transactions, skip_index_and_usage)
                    .unwrap()
            });
            s.spawn(|_| {
                self.commit_state_kv_and_ledger_metadata(
                    chunk,
                    skip_index_and_usage,
                )
                .unwrap()
            });
            s.spawn(|_| {
                self.commit_transaction_infos(chunk.first_version, chunk.transaction_infos)
                    .unwrap()
            });
            s.spawn(|_| {
                new_root_hash = self
                    .commit_transaction_accumulator(chunk.first_version, chunk.transaction_infos)
                    .unwrap()
            });
        });

        Ok(new_root_hash)
    }

    fn commit_state_kv_and_ledger_metadata(
        &self,
        chunk: &ChunkToCommit,
        skip_index_and_usage: bool,
    ) -> Result<()> {
        let _timer = OTHER_TIMERS_SECONDS.timer_with(&["commit_state_kv_and_ledger_metadata"]);

        let mut ledger_metadata_batch = SchemaBatch::new();
        let mut sharded_state_kv_batches = self.state_kv_db.new_sharded_native_batches();

        self.state_store.put_state_updates(
            chunk.state,
            &chunk.state_update_refs.per_version,
            chunk.state_reads,
            &mut ledger_metadata_batch,
            &mut sharded_state_kv_batches,
        )?;

        // Write block index if event index is skipped.
        if skip_index_and_usage {
            for (i, txn_out) in chunk.transaction_outputs.iter().enumerate() {
                for event in txn_out.events() {
                    if let Some(event_key) = event.event_key() {
                        if *event_key == new_block_event_key() {
                            let version = chunk.first_version + i as Version;
                            LedgerMetadataDb::put_block_info(
                                version,
                                event,
                                &mut ledger_metadata_batch,
                            )?;
                        }
                    }
                }
            }
        }

        ledger_metadata_batch
            .put::<DbMetadataSchema>(
                &DbMetadataKey::LedgerCommitProgress,
                &DbMetadataValue::Version(chunk.expect_last_version()),
            )
            .unwrap();

        let _timer = OTHER_TIMERS_SECONDS.timer_with(&["commit_state_kv_and_ledger_metadata___commit"]);
        rayon::scope(|s| {
            s.spawn(|_| {
                self.ledger_db
                    .metadata_db()
                    .write_schemas(ledger_metadata_batch)
                    .unwrap();
            });
            s.spawn(|_| {
                self.state_kv_db
                    .commit(
                        chunk.expect_last_version(),
                        None,
                        sharded_state_kv_batches,
                    )
                    .unwrap();
            });
        });

        Ok(())
    }

    fn commit_events(
        &self,
        first_version: Version,
        transaction_outputs: &[TransactionOutput],
        skip_index: bool,
    ) -> Result<()> {
        let _timer = OTHER_TIMERS_SECONDS.timer_with(&["commit_events"]);

        let chunk_size = transaction_outputs.len() / 4 + 1;
        let batches = transaction_outputs
            .par_chunks(chunk_size)
            .enumerate()
            .map(|(chunk_idx, chunk)| {
                let mut batch = self.ledger_db.event_db().db().new_native_batch();
                let chunk_first_ver = first_version + (chunk_size * chunk_idx) as u64;
                chunk.iter().enumerate().try_for_each(|(i, txn_out)| {
                    self.ledger_db.event_db().put_events(
                        chunk_first_ver + i as Version,
                        txn_out.events(),
                        skip_index,
                        &mut batch,
                    )
                })?;
                Ok(batch)
            })
            .collect::<Result<Vec<_>>>()?;

        {
            let _timer = OTHER_TIMERS_SECONDS
                .with_label_values(&["commit_events___commit"])
                .start_timer();
            for batch in batches {
                self.ledger_db.event_db().db().write_schemas(batch)?
            }
            Ok(())
        }
    }

    fn commit_transaction_accumulator(
        &self,
        first_version: Version,
        transaction_infos: &[TransactionInfo],
    ) -> Result<HashValue> {
        let _timer = OTHER_TIMERS_SECONDS.timer_with(&["commit_transaction_accumulator"]);

        let num_txns = transaction_infos.len() as Version;

        let mut batch = SchemaBatch::new();
        let root_hash = self
            .ledger_db
            .transaction_accumulator_db()
            .put_transaction_accumulator(
                first_version,
                transaction_infos,
                &mut batch,
            )?;

        let _timer = OTHER_TIMERS_SECONDS.timer_with(&["commit_transaction_accumulator___commit"]);
        self.ledger_db
            .transaction_accumulator_db()
            .write_schemas(batch)?;

        let mut batch = SchemaBatch::new();
        let all_versions: Vec<_> =
            (first_version..first_version + num_txns).collect();
        THREAD_MANAGER
            .get_non_exe_cpu_pool()
            .install(|| -> Result<()> {
                let all_root_hashes = all_versions
                    .into_par_iter()
                    .with_min_len(64)
                    .map(|version| {
                        self.ledger_db
                            .transaction_accumulator_db()
                            .get_root_hash(version)
                    })
                    .collect::<Result<Vec<_>>>()?;
                all_root_hashes
                    .iter()
                    .enumerate()
                    .try_for_each(|(i, hash)| {
                        let version = first_version + i as u64;
                        batch.put::<TransactionAccumulatorRootHashSchema>(&version, hash)
                    })?;
                self.ledger_db
                    .transaction_accumulator_db()
                    .write_schemas(batch)
            })?;

        Ok(root_hash)
    }

    #[allow(dead_code)]
    fn commit_transaction_auxiliary_data<'a>(
        &self,
        first_version: Version,
        auxiliary_data: impl IntoIterator<Item = &'a TransactionAuxiliaryData>,
    ) -> Result<()> {
        let _timer = OTHER_TIMERS_SECONDS.timer_with(&["commit_transaction_auxiliary_data"]);

        let mut batch = SchemaBatch::new();
        auxiliary_data
            .into_iter()
            .enumerate()
            .try_for_each(|(i, aux_data)| -> Result<()> {
                TransactionAuxiliaryDataDb::put_transaction_auxiliary_data(
                    first_version + i as Version,
                    aux_data,
                    &mut batch,
                )?;

                Ok(())
            })?;

<<<<<<< HEAD
        let _timer = OTHER_TIMERS_SECONDS
            .with_label_values(&["commit_transaction_auxiliary_data___commit"])
            .start_timer();
=======
        let _timer = OTHER_TIMERS_SECONDS.timer_with(&["commit_transaction_auxiliary_data___commit"]);
>>>>>>> c1ea4886
        self.ledger_db
            .transaction_auxiliary_data_db()
            .write_schemas(batch)
    }

    fn commit_transaction_infos(
        &self,
        first_version: Version,
        txn_infos: &[TransactionInfo],
    ) -> Result<()> {
        let _timer = OTHER_TIMERS_SECONDS.timer_with(&["commit_transaction_infos"]);

        let mut batch = SchemaBatch::new();
        txn_infos
            .iter()
            .enumerate()
            .try_for_each(|(i, txn_info)| -> Result<()> {
                let version = first_version + i as u64;
                TransactionInfoDb::put_transaction_info(
                    version,
                    txn_info,
                    &mut batch,
                )?;

                Ok(())
            })?;

        let _timer = OTHER_TIMERS_SECONDS.timer_with(&["commit_transaction_infos___commit"]);
        self.ledger_db.transaction_info_db().write_schemas(batch)
    }

    fn get_and_check_commit_range(
        &self,
        version_to_commit: Version,
    ) -> Result<Option<Version>> {
        let old_committed_ver = self.ledger_db.metadata_db().get_synced_version()?;
        let pre_committed_ver = self.state_store.current_state_locked().version();
        ensure!(
            old_committed_ver.is_none() || version_to_commit >= old_committed_ver.unwrap(),
            "Version too old to commit. Committed: {:?}; Trying to commit with LI: {}",
            old_committed_ver,
            version_to_commit,
        );
        ensure!(
            pre_committed_ver.is_some() && version_to_commit <= pre_committed_ver.unwrap(),
            "Version too new to commit. Pre-committed: {:?}, Trying to commit with LI: {}",
            pre_committed_ver,
            version_to_commit,
        );
        Ok(old_committed_ver)
    }

    fn check_and_put_ledger_info(
        &self,
        version: Version,
        ledger_info_with_sig: &LedgerInfoWithSignatures,
        ledger_batch: &mut SchemaBatch
    ) -> Result<(), AptosDbError> {
        let ledger_info = ledger_info_with_sig.ledger_info();

        // Verify the version.
        ensure!(
            ledger_info.version() == version,
            "Version in LedgerInfo doesn't match last version. {:?} vs {:?}",
            ledger_info.version(),
            version,
        );

<<<<<<< HEAD
        // If expected ledger info is provided, verify result root hash and save the ledger info.
        if let Some(x) = ledger_info_with_sigs {
            let expected_root_hash = x.ledger_info().transaction_accumulator_hash();
            ensure!(
                new_root_hash == expected_root_hash,
                "Root hash calculated doesn't match expected. {:?} vs {:?}",
                new_root_hash,
                expected_root_hash,
            );
            self.ledger_db
                .metadata_db()
                .put_ledger_info(x, &ledger_batch)?;
=======
        // Verify the root hash.
        let db_root_hash = self.ledger_db.transaction_accumulator_db().get_root_hash(version)?;
        let li_root_hash = ledger_info_with_sig.ledger_info().transaction_accumulator_hash();
        ensure!(
            db_root_hash == li_root_hash,
            "Root hash pre-committed doesn't match LedgerInfo. pre-commited: {:?} vs in LedgerInfo: {:?}",
            db_root_hash,
            li_root_hash,
        );

        // Verify epoch continuity.
        let current_epoch = self
            .ledger_db
            .metadata_db()
            .get_latest_ledger_info_option()
            .map_or(0, |li| li.ledger_info().next_block_epoch());
        ensure!(
            ledger_info_with_sig.ledger_info().epoch() == current_epoch,
            "Gap in epoch history. Trying to put in LedgerInfo in epoch: {}, current epoch: {}",
            ledger_info_with_sig.ledger_info().epoch(),
            current_epoch,
        );

        // Ensure that state tree at the end of the epoch is persisted.
        if ledger_info_with_sig.ledger_info().ends_epoch() {
            let state_snapshot = self.state_store.get_state_snapshot_before(version + 1)?;
            ensure!(
                state_snapshot.is_some() && state_snapshot.as_ref().unwrap().0 == version,
                "State checkpoint not persisted at the end of the epoch, version {}, next_epoch {}, snapshot in db: {:?}",
                version,
                ledger_info_with_sig.ledger_info().next_block_epoch(),
                state_snapshot,
            );
>>>>>>> c1ea4886
        }

        // Put write to batch.
        self.ledger_db
            .metadata_db()
            .put_ledger_info(ledger_info_with_sig, ledger_batch)?;
        Ok(())
    }

    fn post_commit(
        &self,
        old_committed_version: Option<Version>,
        version: Version,
        ledger_info_with_sigs: Option<&LedgerInfoWithSignatures>,
        chunk_opt: Option<ChunkToCommit>,
    ) -> Result<()> {
        // If commit succeeds and there are at least one transaction written to the storage, we
        // will inform the pruner thread to work.
        if old_committed_version.is_none() || version > old_committed_version.unwrap() {
            let first_version = old_committed_version.map_or(0, |v| v + 1);
            let num_txns = version + 1 - first_version;

            COMMITTED_TXNS.inc_by(num_txns);
            LATEST_TXN_VERSION.set(version as i64);
            if let Some(update_sender) = &self.update_subscriber {
                update_sender.send(
                    (Instant::now(), version)
                ).map_err(| err | {
                        AptosDbError::Other(format!("Failed to send update to subscriber: {}", err))
                    })?;
            }
            // Activate the ledger pruner and state kv pruner.
            // Note the state merkle pruner is activated when state snapshots are persisted
            // in their async thread.
            self.ledger_pruner
                .maybe_set_pruner_target_db_version(version);
            self.state_store
                .state_kv_pruner
                .maybe_set_pruner_target_db_version(version);

            // Note: this must happen after txns have been saved to db because types can be newly
            // created in this same chunk of transactions.
            if let Some(indexer) = &self.indexer {
                let _timer = OTHER_TIMERS_SECONDS.timer_with(&["indexer_index"]);
                // n.b. txns_to_commit can be partial, when the control was handed over from consensus to state sync
                // where state sync won't send the pre-committed part to the DB again.
                if chunk_opt.is_some() && chunk_opt.as_ref().unwrap().len() == num_txns as usize {
                    let write_sets = chunk_opt.as_ref().unwrap().transaction_outputs.iter().map(|t| t.write_set()).collect_vec();
                    indexer.index(self.state_store.clone(), first_version, &write_sets)?;
                } else {
                    let write_sets: Vec<_> = self.ledger_db.write_set_db().get_write_set_iter(first_version, num_txns as usize)?.try_collect()?;
                    let write_set_refs = write_sets.iter().collect_vec();
                    indexer.index(self.state_store.clone(), first_version, &write_set_refs)?;
                };
            }
        }

        // Once everything is successfully persisted, update the latest in-memory ledger info.
        if let Some(x) = ledger_info_with_sigs {
            self.ledger_db
                .metadata_db()
                .set_latest_ledger_info(x.clone());

            LEDGER_VERSION.set(x.ledger_info().version() as i64);
            NEXT_BLOCK_EPOCH.set(x.ledger_info().next_block_epoch() as i64);
        }

        Ok(())
    }

    // Update in-memory state of the database and the metrics before reverting.
    // Note that any failures in persisting the revert should be treated as
    // non-recoverable.
    fn pre_revert(
        &self,
        latest_version: Version,
        ledger_info_with_sigs: &LedgerInfoWithSignatures,
    ) {
        let target_version = ledger_info_with_sigs.ledger_info().version();
        let num_txns = latest_version - target_version + 1;
        if num_txns > 0 {
            // TODO: also update the COMMITTED_TXNS, but currently it can only go up
            LATEST_TXN_VERSION.set(target_version as i64);

            // Set back the ledger pruner and state kv pruner.
            // Note the state merkle pruner is activated when state snapshots are persisted
            // in their async thread.
            self.ledger_pruner
                .maybe_set_pruner_target_db_version(target_version);
            self.state_store
                .state_kv_pruner
                .maybe_set_pruner_target_db_version(target_version);
        }

        if let Some(_indexer) = &self.indexer {
            // TODO: prune the reverted write sets from the indexer
        }

        // Update the metrics
        LEDGER_VERSION.set(target_version as i64);
        NEXT_BLOCK_EPOCH.set(ledger_info_with_sigs.ledger_info().next_block_epoch() as i64);

        // Update the latest in-memory ledger info.
        self.ledger_db
            .metadata_db()
            .set_latest_ledger_info(ledger_info_with_sigs.clone());
    }
}<|MERGE_RESOLUTION|>--- conflicted
+++ resolved
@@ -1,6 +1,5 @@
 // Copyright © Aptos Foundation
 // SPDX-License-Identifier: Apache-2.0
-use crate::utils::truncation_helper::{truncate_ledger_db, truncate_state_kv_db_shards, truncate_state_merkle_db};
 
 use itertools::Itertools;
 use aptos_storage_interface::chunk_to_commit::ChunkToCommit;
@@ -11,18 +10,11 @@
         chunk: ChunkToCommit,
         sync_commit: bool,
     ) -> Result<()> {
-<<<<<<< HEAD
-        gauged_api("save_transactions", || {
-            // Executing, committing, or reverting from more than one threads not allowed --
-            // consensus and state sync must hand over to each other after all pending execution
-            // and committing complete.
-=======
         gauged_api("pre_commit_ledger", || {
             // Pre-committing and committing in concurrency is allowed but not pre-committing at the
             // same time from multiple threads, the same for committing.
             // Consensus and state sync must hand over to each other after all pending execution and
             // committing complete.
->>>>>>> c1ea4886
             let _lock = self
                 .pre_commit_lock
                 .try_lock()
@@ -217,59 +209,6 @@
             Ok(())
         })
     }
-
-    /// Revert a commit.
-    fn revert_commit(&self, ledger_info_with_sigs: &LedgerInfoWithSignatures) -> Result<()> {
-        // TODO: check if the pruners' progress needs to be set back
-        // to prevent them from pruning useful states.
-
-        let _timer = OTHER_TIMERS_SECONDS
-            .with_label_values(&["revert_commit"])
-            .start_timer();
-
-        // Executing, committing, or reverting from more than one threads not allowed --
-        // consensus and state sync must hand over to each other after all pending execution
-        // and committing complete.
-        let _lock = self
-            .ledger_commit_lock
-            .try_lock()
-            .expect("Concurrent committing detected.");
-
-        let latest_version = self.get_synced_version()?;
-        let target_version = ledger_info_with_sigs.ledger_info().version();
-
-        // Update in-memory state first, as this is what
-        // concurrent readers would use for the latest ledger info.
-        self.pre_revert(latest_version, &ledger_info_with_sigs);
-
-        // Lock buffered state in the state store
-        let state_lock = self.state_store.reset_lock();
-
-        // Update the provided ledger info and the overall commit progress
-        let new_root_hash = ledger_info_with_sigs.commit_info().executed_state_id();
-        self.commit_ledger_info(target_version, new_root_hash, Some(&ledger_info_with_sigs))?;
-
-        truncate_ledger_db(self.ledger_db.clone(), target_version)?;
-        truncate_state_kv_db_shards(
-            &self.state_store.state_kv_db,
-            target_version,
-        )?;
-        truncate_state_merkle_db(&self.state_store.state_merkle_db, target_version)?;
-
-        // Revert block index if event index is skipped.
-        if self.skip_index_and_usage {
-            let batch = SchemaBatch::new();
-            self.ledger_db
-                .metadata_db()
-                .truncate_block_info(target_version, &batch)?;
-            self.ledger_db.metadata_db().write_schemas(batch)?;
-        }
-
-        // Reset buffered state after truncation
-        state_lock.reset();
-
-        Ok(())
-    }
 }
 
 impl AptosDB {
@@ -526,13 +465,7 @@
                 Ok(())
             })?;
 
-<<<<<<< HEAD
-        let _timer = OTHER_TIMERS_SECONDS
-            .with_label_values(&["commit_transaction_auxiliary_data___commit"])
-            .start_timer();
-=======
         let _timer = OTHER_TIMERS_SECONDS.timer_with(&["commit_transaction_auxiliary_data___commit"]);
->>>>>>> c1ea4886
         self.ledger_db
             .transaction_auxiliary_data_db()
             .write_schemas(batch)
@@ -601,20 +534,6 @@
             version,
         );
 
-<<<<<<< HEAD
-        // If expected ledger info is provided, verify result root hash and save the ledger info.
-        if let Some(x) = ledger_info_with_sigs {
-            let expected_root_hash = x.ledger_info().transaction_accumulator_hash();
-            ensure!(
-                new_root_hash == expected_root_hash,
-                "Root hash calculated doesn't match expected. {:?} vs {:?}",
-                new_root_hash,
-                expected_root_hash,
-            );
-            self.ledger_db
-                .metadata_db()
-                .put_ledger_info(x, &ledger_batch)?;
-=======
         // Verify the root hash.
         let db_root_hash = self.ledger_db.transaction_accumulator_db().get_root_hash(version)?;
         let li_root_hash = ledger_info_with_sig.ledger_info().transaction_accumulator_hash();
@@ -648,7 +567,6 @@
                 ledger_info_with_sig.ledger_info().next_block_epoch(),
                 state_snapshot,
             );
->>>>>>> c1ea4886
         }
 
         // Put write to batch.
@@ -718,42 +636,4 @@
 
         Ok(())
     }
-
-    // Update in-memory state of the database and the metrics before reverting.
-    // Note that any failures in persisting the revert should be treated as
-    // non-recoverable.
-    fn pre_revert(
-        &self,
-        latest_version: Version,
-        ledger_info_with_sigs: &LedgerInfoWithSignatures,
-    ) {
-        let target_version = ledger_info_with_sigs.ledger_info().version();
-        let num_txns = latest_version - target_version + 1;
-        if num_txns > 0 {
-            // TODO: also update the COMMITTED_TXNS, but currently it can only go up
-            LATEST_TXN_VERSION.set(target_version as i64);
-
-            // Set back the ledger pruner and state kv pruner.
-            // Note the state merkle pruner is activated when state snapshots are persisted
-            // in their async thread.
-            self.ledger_pruner
-                .maybe_set_pruner_target_db_version(target_version);
-            self.state_store
-                .state_kv_pruner
-                .maybe_set_pruner_target_db_version(target_version);
-        }
-
-        if let Some(_indexer) = &self.indexer {
-            // TODO: prune the reverted write sets from the indexer
-        }
-
-        // Update the metrics
-        LEDGER_VERSION.set(target_version as i64);
-        NEXT_BLOCK_EPOCH.set(ledger_info_with_sigs.ledger_info().next_block_epoch() as i64);
-
-        // Update the latest in-memory ledger info.
-        self.ledger_db
-            .metadata_db()
-            .set_latest_ledger_info(ledger_info_with_sigs.clone());
-    }
 }