// Copyright © Aptos Foundation
// Parts of the project are originally copyright © Meta Platforms, Inc.
// SPDX-License-Identifier: Apache-2.0

//! This file defines state store APIs that are related account state Merkle tree.

use crate::{
    ledger_db::LedgerDb,
    metrics::{OTHER_TIMERS_SECONDS, STATE_ITEMS, TOTAL_STATE_BYTES},
    pruner::{StateKvPrunerManager, StateMerklePrunerManager},
    schema::{
        db_metadata::{DbMetadataKey, DbMetadataSchema, DbMetadataValue},
        stale_node_index::StaleNodeIndexSchema,
        stale_node_index_cross_epoch::StaleNodeIndexCrossEpochSchema,
        stale_state_value_index::StaleStateValueIndexSchema,
        stale_state_value_index_by_key_hash::StaleStateValueIndexByKeyHashSchema,
        state_value::StateValueSchema,
        state_value_by_key_hash::StateValueByKeyHashSchema,
        version_data::VersionDataSchema,
    },
    state_kv_db::StateKvDb,
    state_merkle_db::StateMerkleDb,
<<<<<<< HEAD
    state_restore::{
        StateSnapshotProgress, StateSnapshotRestore, StateSnapshotRestoreMode, StateValueWriter,
    },
    state_store::buffered_state::BufferedState,
    state_store::reset_lock::ResetLock,
=======
    state_restore::{StateSnapshotRestore, StateSnapshotRestoreMode, StateValueWriter},
    state_store::{buffered_state::BufferedState, persisted_state::PersistedState},
>>>>>>> c1ea4886
    utils::{
        iterators::PrefixedStateValueIterator,
        truncation_helper::{
            find_tree_root_at_or_before, get_max_version_in_state_merkle_db, truncate_ledger_db,
            truncate_state_kv_db, truncate_state_merkle_db,
        },
        ShardedStateKvSchemaBatch,
    },
};
use aptos_crypto::{
    hash::{CryptoHash, CORRUPTION_SENTINEL, SPARSE_MERKLE_PLACEHOLDER_HASH},
    HashValue,
};
use aptos_db_indexer::db_indexer::InternalIndexerDB;
use aptos_db_indexer_schemas::{
    metadata::{MetadataKey, MetadataValue, StateSnapshotProgress},
    schema::indexer_metadata::InternalIndexerMetadataSchema,
};
use aptos_infallible::Mutex;
use aptos_jellyfish_merkle::iterator::JellyfishMerkleIterator;
use aptos_logger::info;
use aptos_metrics_core::TimerHelper;
use aptos_schemadb::batch::{NativeBatch, SchemaBatch, WriteBatch};
use aptos_scratchpad::SparseMerkleTree;
use aptos_storage_interface::{
    db_ensure as ensure, db_other_bail as bail,
    state_store::{
        state::{LedgerState, State},
        state_summary::{ProvableStateSummary, StateSummary},
        state_update_refs::{PerVersionStateUpdateRefs, StateUpdateRefs},
        state_view::{
            cached_state_view::{ShardedStateCache, StateCacheShard},
            hot_state_view::HotStateView,
        },
        state_with_summary::{LedgerStateWithSummary, StateWithSummary},
        versioned_state_value::{DbStateUpdate, MemorizedStateRead, StateUpdateRef},
        NUM_STATE_SHARDS,
    },
    AptosDbError, DbReader, Result, StateSnapshotReceiver,
};
use aptos_types::{
    proof::{definition::LeafCount, SparseMerkleProofExt, SparseMerkleRangeProof},
    state_store::{
        state_key::{prefix::StateKeyPrefix, StateKey},
        state_storage_usage::StateStorageUsage,
        state_value::{
            StaleStateValueByKeyHashIndex, StaleStateValueIndex, StateValue,
            StateValueChunkWithProof,
        },
    },
    transaction::Version,
};
use claims::{assert_ge, assert_le};
use itertools::Itertools;
use rayon::prelude::*;
use std::{
    ops::Deref,
    sync::{Arc, MutexGuard},
};

pub(crate) mod buffered_state;
pub(crate) mod reset_lock;
mod state_merkle_batch_committer;
mod state_snapshot_committer;

pub mod hot_state;
mod persisted_state;
#[cfg(test)]
mod tests;

type StateValueBatch = crate::state_restore::StateValueBatch<StateKey, Option<StateValue>>;

// We assume TARGET_SNAPSHOT_INTERVAL_IN_VERSION > block size.
const MAX_WRITE_SETS_AFTER_SNAPSHOT: LeafCount = buffered_state::TARGET_SNAPSHOT_INTERVAL_IN_VERSION
    * (buffered_state::ASYNC_COMMIT_CHANNEL_BUFFER_SIZE + 2 + 1/*  Rendezvous channel */)
    * 2;

pub const MAX_COMMIT_PROGRESS_DIFFERENCE: u64 = 1_000_000;

pub(crate) struct StateDb {
    pub ledger_db: Arc<LedgerDb>,
    pub state_merkle_db: Arc<StateMerkleDb>,
    pub state_kv_db: Arc<StateKvDb>,
    pub state_merkle_pruner: StateMerklePrunerManager<StaleNodeIndexSchema>,
    pub epoch_snapshot_pruner: StateMerklePrunerManager<StaleNodeIndexCrossEpochSchema>,
    pub state_kv_pruner: StateKvPrunerManager,
    pub skip_usage: bool,
}

pub(crate) struct StateStore {
    pub state_db: Arc<StateDb>,
<<<<<<< HEAD
    // The `base` of buffered_state is the latest snapshot in state_merkle_db while `current`
    // is the latest state sparse merkle tree that is replayed from that snapshot until the latest
    // write set stored in ledger_db.
    pub(crate) buffered_state: Mutex<BufferedState>,
=======
    /// The `base` of buffered_state is the latest snapshot in state_merkle_db while `current`
    /// is the latest state sparse merkle tree that is replayed from that snapshot until the latest
    /// write set stored in ledger_db.
    buffered_state: Mutex<BufferedState>,
    /// CurrentState is shared between this and the buffered_state.
    /// On read, we don't need to lock the `buffered_state` to get the latest state.
    current_state: Arc<Mutex<LedgerStateWithSummary>>,
    /// Tracks a persisted smt, any state older than that is guaranteed to be found in RocksDB
    persisted_state: PersistedState,
>>>>>>> c1ea4886
    buffered_state_target_items: usize,
    internal_indexer_db: Option<InternalIndexerDB>,
}

impl Deref for StateStore {
    type Target = StateDb;

    fn deref(&self) -> &Self::Target {
        self.state_db.deref()
    }
}

// "using an Arc<dyn DbReader> as an Arc<dyn StateReader>" is not allowed in stable Rust. Actually we
// want another trait, `StateReader`, which is a subset of `DbReader` here but Rust does not support trait
// upcasting coercion for now. Should change it to a different trait once upcasting is stabilized.
// ref: https://github.com/rust-lang/rust/issues/65991
impl DbReader for StateDb {
    /// Returns the latest state snapshot strictly before `next_version` if any.
    fn get_state_snapshot_before(
        &self,
        next_version: Version,
    ) -> Result<Option<(Version, HashValue)>> {
        self.state_merkle_db
            .get_state_snapshot_version_before(next_version)?
            .map(|ver| Ok((ver, self.state_merkle_db.get_root_hash(ver)?)))
            .transpose()
    }

    /// Get the latest state value of the given key up to the given version. Only used for testing for now
    /// but should replace the `get_value_with_proof_by_version` call for VM execution if just fetch the
    /// value without proof.
    fn get_state_value_by_version(
        &self,
        state_key: &StateKey,
        version: Version,
    ) -> Result<Option<StateValue>> {
        Ok(self
            .get_state_value_with_version_by_version(state_key, version)?
            .map(|(_, value)| value))
    }

    /// Gets the latest state value and its corresponding version when it's of the given key up
    /// to the given version.
    fn get_state_value_with_version_by_version(
        &self,
        state_key: &StateKey,
        version: Version,
    ) -> Result<Option<(Version, StateValue)>> {
        self.state_kv_db
            .get_state_value_with_version_by_version(state_key, version)
    }

    /// Returns the proof of the given state key and version.
    fn get_state_proof_by_version_ext(
        &self,
        key_hash: &HashValue,
        version: Version,
        root_depth: usize,
    ) -> Result<SparseMerkleProofExt> {
        let (_, proof) = self
            .state_merkle_db
            .get_with_proof_ext(key_hash, version, root_depth)?;
        Ok(proof)
    }

    /// Get the state value with proof given the state key and version
    fn get_state_value_with_proof_by_version_ext(
        &self,
        key_hash: &HashValue,
        version: Version,
        root_depth: usize,
    ) -> Result<(Option<StateValue>, SparseMerkleProofExt)> {
        let (leaf_data, proof) = self
            .state_merkle_db
            .get_with_proof_ext(key_hash, version, root_depth)?;
        Ok((
            match leaf_data {
                Some((_val_hash, (key, ver))) => Some(self.expect_value_by_version(&key, ver)?),
                None => None,
            },
            proof,
        ))
    }

    fn get_state_storage_usage(&self, version: Option<Version>) -> Result<StateStorageUsage> {
        version.map_or(Ok(StateStorageUsage::zero()), |version| {
            Ok(match self.ledger_db.metadata_db().get_usage(version) {
                Ok(data) => data,
                _ => {
                    ensure!(self.skip_usage, "VersionData at {version} is missing.");
                    StateStorageUsage::new_untracked()
                },
            })
        })
    }
}

impl DbReader for StateStore {
    fn get_persisted_state(&self) -> Result<(Arc<dyn HotStateView>, State)> {
        Ok(self.persisted_state.get_state())
    }

    fn get_persisted_state_summary(&self) -> Result<StateSummary> {
        Ok(self.persisted_state.get_state_summary())
    }

    /// Returns the latest state snapshot strictly before `next_version` if any.
    fn get_state_snapshot_before(
        &self,
        next_version: Version,
    ) -> Result<Option<(Version, HashValue)>> {
        self.deref().get_state_snapshot_before(next_version)
    }

    /// Get the latest state value of the given key up to the given version. Only used for testing for now
    /// but should replace the `get_value_with_proof_by_version` call for VM execution if just fetch the
    /// value without proof.
    fn get_state_value_by_version(
        &self,
        state_key: &StateKey,
        version: Version,
    ) -> Result<Option<StateValue>> {
        self.deref().get_state_value_by_version(state_key, version)
    }

    /// Gets the latest state value and the its corresponding version when its of the given key up
    /// to the given version.
    fn get_state_value_with_version_by_version(
        &self,
        state_key: &StateKey,
        version: Version,
    ) -> Result<Option<(Version, StateValue)>> {
        self.deref()
            .get_state_value_with_version_by_version(state_key, version)
    }

    /// Returns the proof of the given state key and version.
    fn get_state_proof_by_version_ext(
        &self,
        key_hash: &HashValue,
        version: Version,
        root_depth: usize,
    ) -> Result<SparseMerkleProofExt> {
        self.deref()
            .get_state_proof_by_version_ext(key_hash, version, root_depth)
    }

    /// Get the state value with proof extension given the state key and version
    fn get_state_value_with_proof_by_version_ext(
        &self,
        key_hash: &HashValue,
        version: Version,
        root_depth: usize,
    ) -> Result<(Option<StateValue>, SparseMerkleProofExt)> {
        self.deref()
            .get_state_value_with_proof_by_version_ext(key_hash, version, root_depth)
    }
}

impl StateDb {
    fn expect_value_by_version(
        &self,
        state_key: &StateKey,
        version: Version,
    ) -> Result<StateValue> {
        self.get_state_value_by_version(state_key, version)
            .and_then(|opt| {
                opt.ok_or_else(|| {
                    AptosDbError::NotFound(format!(
                        "State Value is missing for key {:?} by version {}",
                        state_key, version
                    ))
                })
            })
    }
}

impl StateStore {
    pub fn new(
        ledger_db: Arc<LedgerDb>,
        state_merkle_db: Arc<StateMerkleDb>,
        state_kv_db: Arc<StateKvDb>,
        state_merkle_pruner: StateMerklePrunerManager<StaleNodeIndexSchema>,
        epoch_snapshot_pruner: StateMerklePrunerManager<StaleNodeIndexCrossEpochSchema>,
        state_kv_pruner: StateKvPrunerManager,
        buffered_state_target_items: usize,
        hack_for_tests: bool,
        empty_buffered_state_for_restore: bool,
        skip_usage: bool,
        internal_indexer_db: Option<InternalIndexerDB>,
    ) -> Self {
        if !hack_for_tests && !empty_buffered_state_for_restore {
            Self::sync_commit_progress(
                Arc::clone(&ledger_db),
                Arc::clone(&state_kv_db),
                Arc::clone(&state_merkle_db),
                /*crash_if_difference_is_too_large=*/ true,
            );
        }
        let state_db = Arc::new(StateDb {
            ledger_db,
            state_merkle_db,
            state_kv_db,
            state_merkle_pruner,
            epoch_snapshot_pruner,
            state_kv_pruner,
            skip_usage,
        });
        let current_state = Arc::new(Mutex::new(LedgerStateWithSummary::new_empty()));
        let persisted_state = PersistedState::new_empty();
        let buffered_state = if empty_buffered_state_for_restore {
            BufferedState::new_at_snapshot(
                &state_db,
                StateWithSummary::new_empty(),
                buffered_state_target_items,
                current_state.clone(),
                persisted_state.clone(),
            )
        } else {
            Self::create_buffered_state_from_latest_snapshot(
                &state_db,
                buffered_state_target_items,
                hack_for_tests,
                /*check_max_versions_after_snapshot=*/ true,
                current_state.clone(),
                persisted_state.clone(),
            )
            .expect("buffered state creation failed.")
        };

        Self {
            state_db,
            buffered_state: Mutex::new(buffered_state),
            buffered_state_target_items,
            current_state,
            persisted_state,
            internal_indexer_db,
        }
    }

    // We commit the overall commit progress at the last, and use it as the source of truth of the
    // commit progress.
    pub fn sync_commit_progress(
        ledger_db: Arc<LedgerDb>,
        state_kv_db: Arc<StateKvDb>,
        state_merkle_db: Arc<StateMerkleDb>,
        crash_if_difference_is_too_large: bool,
    ) {
        let ledger_metadata_db = ledger_db.metadata_db();
        if let Some(overall_commit_progress) = ledger_metadata_db
            .get_synced_version()
            .expect("DB read failed.")
        {
            info!(
                overall_commit_progress = overall_commit_progress,
                "Start syncing databases..."
            );
            let ledger_commit_progress = ledger_metadata_db
                .get_ledger_commit_progress()
                .expect("Failed to read ledger commit progress.");
            assert_ge!(ledger_commit_progress, overall_commit_progress);

            let state_kv_commit_progress = state_kv_db
                .metadata_db()
                .get::<DbMetadataSchema>(&DbMetadataKey::StateKvCommitProgress)
                .expect("Failed to read state K/V commit progress.")
                .expect("State K/V commit progress cannot be None.")
                .expect_version();
            assert_ge!(state_kv_commit_progress, overall_commit_progress);

            // LedgerCommitProgress was not guaranteed to commit after all ledger changes finish,
            // have to attempt truncating every column family.
            info!(
                ledger_commit_progress = ledger_commit_progress,
                "Attempt ledger truncation...",
            );
            let difference = ledger_commit_progress - overall_commit_progress;
            if crash_if_difference_is_too_large {
                assert_le!(difference, MAX_COMMIT_PROGRESS_DIFFERENCE);
            }
            truncate_ledger_db(ledger_db.clone(), overall_commit_progress)
                .expect("Failed to truncate ledger db.");

            // State K/V commit progress isn't (can't be) written atomically with the data,
            // because there are shards, so we have to attempt truncation anyway.
            info!(
                state_kv_commit_progress = state_kv_commit_progress,
                "Start state KV truncation..."
            );
            let difference = state_kv_commit_progress - overall_commit_progress;
            if crash_if_difference_is_too_large {
                assert_le!(difference, MAX_COMMIT_PROGRESS_DIFFERENCE);
            }
            truncate_state_kv_db(
                &state_kv_db,
                state_kv_commit_progress,
                overall_commit_progress,
                std::cmp::max(difference as usize, 1), /* batch_size */
            )
            .expect("Failed to truncate state K/V db.");

            let state_merkle_max_version = get_max_version_in_state_merkle_db(&state_merkle_db)
                .expect("Failed to get state merkle max version.")
                .expect("State merkle max version cannot be None.");
            if state_merkle_max_version > overall_commit_progress {
                let difference = state_merkle_max_version - overall_commit_progress;
                if crash_if_difference_is_too_large {
                    assert_le!(difference, MAX_COMMIT_PROGRESS_DIFFERENCE);
                }
            }
            let state_merkle_target_version = find_tree_root_at_or_before(
                ledger_metadata_db,
                &state_merkle_db,
                overall_commit_progress,
            )
            .expect("DB read failed.")
            .unwrap_or_else(|| {
                panic!(
                    "Could not find a valid root before or at version {}, maybe it was pruned?",
                    overall_commit_progress
                )
            });
            if state_merkle_target_version < state_merkle_max_version {
                info!(
                    state_merkle_max_version = state_merkle_max_version,
                    target_version = state_merkle_target_version,
                    "Start state merkle truncation..."
                );
                truncate_state_merkle_db(&state_merkle_db, state_merkle_target_version)
                    .expect("Failed to truncate state merkle db.");
            }
        } else {
            info!("No overall commit progress was found!");
        }
    }

    #[cfg(feature = "db-debugger")]
    pub fn catch_up_state_merkle_db(
        ledger_db: Arc<LedgerDb>,
        state_merkle_db: Arc<StateMerkleDb>,
        state_kv_db: Arc<StateKvDb>,
    ) -> Result<Option<Version>> {
        use aptos_config::config::NO_OP_STORAGE_PRUNER_CONFIG;

        let state_merkle_pruner = StateMerklePrunerManager::new(
            Arc::clone(&state_merkle_db),
            NO_OP_STORAGE_PRUNER_CONFIG.state_merkle_pruner_config,
        );
        let epoch_snapshot_pruner = StateMerklePrunerManager::new(
            Arc::clone(&state_merkle_db),
            NO_OP_STORAGE_PRUNER_CONFIG.state_merkle_pruner_config,
        );
        let state_kv_pruner = StateKvPrunerManager::new(
            Arc::clone(&state_kv_db),
            NO_OP_STORAGE_PRUNER_CONFIG.ledger_pruner_config,
        );
        let state_db = Arc::new(StateDb {
            ledger_db,
            state_merkle_db,
            state_kv_db,
            state_merkle_pruner,
            epoch_snapshot_pruner,
            state_kv_pruner,
            skip_usage: false,
        });
        let current_state = Arc::new(Mutex::new(LedgerStateWithSummary::new_empty()));
        let persisted_state = PersistedState::new_empty();
        let _ = Self::create_buffered_state_from_latest_snapshot(
            &state_db,
            0,
            /*hack_for_tests=*/ false,
            /*check_max_versions_after_snapshot=*/ false,
            current_state.clone(),
            persisted_state,
        )?;
        let base_version = current_state.lock().version();
        Ok(base_version)
    }

    fn create_buffered_state_from_latest_snapshot(
        state_db: &Arc<StateDb>,
        buffered_state_target_items: usize,
        hack_for_tests: bool,
        check_max_versions_after_snapshot: bool,
        out_current_state: Arc<Mutex<LedgerStateWithSummary>>,
        out_persisted_state: PersistedState,
    ) -> Result<BufferedState> {
        let num_transactions = state_db
            .ledger_db
            .metadata_db()
            .get_synced_version()?
            .map_or(0, |v| v + 1);

        let latest_snapshot_version = state_db
            .state_merkle_db
            .get_state_snapshot_version_before(Version::MAX)
            .expect("Failed to query latest node on initialization.");

        info!(
            num_transactions = num_transactions,
            latest_snapshot_version = latest_snapshot_version,
            "Initializing BufferedState."
        );
        let latest_snapshot_root_hash = if let Some(version) = latest_snapshot_version {
            state_db
                .state_merkle_db
                .get_root_hash(version)
                .expect("Failed to query latest checkpoint root hash on initialization.")
        } else {
            *SPARSE_MERKLE_PLACEHOLDER_HASH
        };
        let usage = state_db.get_state_storage_usage(latest_snapshot_version)?;
        let state = StateWithSummary::new_at_version(
            latest_snapshot_version,
            latest_snapshot_root_hash,
            usage,
        );
        let mut buffered_state = BufferedState::new_at_snapshot(
            state_db,
            state.clone(),
            buffered_state_target_items,
            out_current_state.clone(),
            out_persisted_state.clone(),
        );

        // In some backup-restore tests we hope to open the db without consistency check.
        if hack_for_tests {
            return Ok(buffered_state);
        }

        // Make sure the committed transactions is ahead of the latest snapshot.
        let snapshot_next_version = latest_snapshot_version.map_or(0, |v| v + 1);

        // For non-restore cases, always snapshot_next_version <= num_transactions.
        if snapshot_next_version > num_transactions {
            info!(
                snapshot_next_version = snapshot_next_version,
                num_transactions = num_transactions,
                "snapshot is after latest transaction version. It should only happen in restore mode",
            );
        }

        // Replaying the committed write sets after the latest snapshot.
        if snapshot_next_version < num_transactions {
            if check_max_versions_after_snapshot {
                ensure!(
                    num_transactions - snapshot_next_version <= MAX_WRITE_SETS_AFTER_SNAPSHOT,
                    "Too many versions after state snapshot. snapshot_next_version: {}, num_transactions: {}",
                    snapshot_next_version,
                    num_transactions,
                );
            }
            let write_sets = state_db
                .ledger_db
                .write_set_db()
                .get_write_sets(snapshot_next_version, num_transactions)?;
            let txn_info_iter = state_db
                .ledger_db
                .transaction_info_db()
                .get_transaction_info_iter(snapshot_next_version, write_sets.len())?;
            let last_checkpoint_index = txn_info_iter
                .into_iter()
                .collect::<Result<Vec<_>>>()?
                .into_iter()
                .enumerate()
                .filter(|(_idx, txn_info)| txn_info.has_state_checkpoint_hash())
                .last()
                .map(|(idx, _)| idx);

            let state_update_refs = StateUpdateRefs::index_write_sets(
                state.next_version(),
                &write_sets,
                write_sets.len(),
                last_checkpoint_index,
            );
            let current_state = out_current_state.lock().clone();
            let (hot_state, state) = out_persisted_state.get_state();
            let (new_state, _state_reads) = current_state.ledger_state().update_with_db_reader(
                &state,
                hot_state,
                &state_update_refs,
                state_db.clone(),
            )?;
            let state_summary = out_persisted_state.get_state_summary();
            let new_state_summary = current_state.ledger_state_summary().update(
                &ProvableStateSummary::new(state_summary, state_db.as_ref()),
                &state_update_refs,
            )?;
            let updated =
                LedgerStateWithSummary::from_state_and_summary(new_state, new_state_summary);

            // synchronously commit the snapshot at the last checkpoint here if not committed to disk yet.
            buffered_state.update(
                updated, 0,    /* estimated_items, doesn't matter since we sync-commit */
                true, /* sync_commit */
            )?;
        }

        let current_state = out_current_state.lock().clone();
        info!(
            latest_in_memory_version = current_state.version(),
            latest_in_memory_root_hash = current_state.summary().root_hash(),
            latest_snapshot_version = current_state.last_checkpoint().version(),
            latest_snapshot_root_hash = current_state.last_checkpoint().summary().root_hash(),
            "StateStore initialization finished.",
        );
        Ok(buffered_state)
    }

    pub fn reset(&self) {
<<<<<<< HEAD
        let lock = self.reset_lock();
        lock.reset();
    }

    pub fn reset_lock(&self) -> ResetLock<'_> {
        ResetLock::new(
            &self.buffered_state,
            &self.smt_ancestors,
            &self.state_db,
            self.buffered_state_target_items,
        )
=======
        self.buffered_state.lock().quit();
        *self.buffered_state.lock() = Self::create_buffered_state_from_latest_snapshot(
            &self.state_db,
            self.buffered_state_target_items,
            false,
            true,
            self.current_state.clone(),
            self.persisted_state.clone(),
        )
        .expect("buffered state creation failed.");
>>>>>>> c1ea4886
    }

    pub fn buffered_state(&self) -> &Mutex<BufferedState> {
        &self.buffered_state
    }

    pub fn current_state_locked(&self) -> MutexGuard<LedgerStateWithSummary> {
        self.current_state.lock()
    }

    /// Returns the key, value pairs for a particular state key prefix at desired version. This
    /// API can be used to get all resources of an account by passing the account address as the
    /// key prefix.
    pub fn get_prefixed_state_value_iterator(
        &self,
        key_prefix: &StateKeyPrefix,
        first_key_opt: Option<&StateKey>,
        desired_version: Version,
    ) -> Result<PrefixedStateValueIterator> {
        // this can only handle non-sharded db scenario.
        // For sharded db, should look at API side using internal indexer to handle this request
        PrefixedStateValueIterator::new(
            &self.state_kv_db,
            key_prefix.clone(),
            first_key_opt.cloned(),
            desired_version,
        )
    }

    /// Gets the proof that proves a range of accounts.
    pub fn get_value_range_proof(
        &self,
        rightmost_key: HashValue,
        version: Version,
    ) -> Result<SparseMerkleRangeProof> {
        self.state_merkle_db.get_range_proof(rightmost_key, version)
    }

    /// Without the executor and execution pipeline, the State and StateSummary for both the
    /// latest version and the last checkpoint version need to be calculated before committing
    /// to the DB. This is useful for the db-restore tooling and tests.
    pub fn calculate_state_and_put_updates(
        &self,
        state_update_refs: &StateUpdateRefs,
        ledger_batch: &mut SchemaBatch,
        sharded_state_kv_batches: &mut ShardedStateKvSchemaBatch,
    ) -> Result<LedgerState> {
        let current = self.current_state_locked().ledger_state();
        let (hot_state, persisted) = self.get_persisted_state()?;
        let (new_state, reads) = current.update_with_db_reader(
            &persisted,
            hot_state,
            state_update_refs,
            self.state_db.clone(),
        )?;

        self.put_state_updates(
            &new_state,
            &state_update_refs.per_version,
            &reads,
            ledger_batch,
            sharded_state_kv_batches,
        )?;

        Ok(new_state)
    }

    pub fn put_state_updates(
        &self,
        state: &LedgerState,
        state_update_refs: &PerVersionStateUpdateRefs,
        state_reads: &ShardedStateCache,
        ledger_batch: &mut SchemaBatch,
        sharded_state_kv_batches: &mut ShardedStateKvSchemaBatch,
    ) -> Result<()> {
        let _timer = OTHER_TIMERS_SECONDS.timer_with(&["put_value_sets"]);
        let current_state = self.current_state_locked().state().clone();

        self.put_stats_and_indices(
            &current_state,
            state,
            state_update_refs,
            state_reads,
            ledger_batch,
            sharded_state_kv_batches,
        )?;

        self.put_state_values(state_update_refs, sharded_state_kv_batches)
    }

    pub fn put_state_values(
        &self,
        state_update_refs: &PerVersionStateUpdateRefs,
        sharded_state_kv_batches: &mut ShardedStateKvSchemaBatch,
    ) -> Result<()> {
        let _timer = OTHER_TIMERS_SECONDS.timer_with(&["add_state_kv_batch"]);

        // TODO(aldenhu): put by refs; batch put
        sharded_state_kv_batches
            .par_iter_mut()
            .zip_eq(state_update_refs.shards.par_iter())
            .try_for_each(|(batch, updates)| {
                updates.iter().try_for_each(|(key, update)| {
                    if self.state_kv_db.enabled_sharding() {
                        batch.put::<StateValueByKeyHashSchema>(
                            &(CryptoHash::hash(*key), update.version),
                            &update.value.cloned(),
                        )
                    } else {
                        batch.put::<StateValueSchema>(
                            &((*key).clone(), update.version),
                            &update.value.cloned(),
                        )
                    }
                })
            })
    }

    pub fn get_usage(&self, version: Option<Version>) -> Result<StateStorageUsage> {
        let _timer = OTHER_TIMERS_SECONDS
            .with_label_values(&["get_usage"])
            .start_timer();
        self.state_db.get_state_storage_usage(version)
    }

    /// Put storage usage stats and State key and value indices into the batch.
    /// The state KV indices will be generated as follows:
    /// 1. A deletion at current version is always coupled with stale index for the tombstone with
    /// `stale_since_version` equal to the version, to ensure tombstone is cleared from db after
    /// pruner processes the current version.
    /// 2. An update at current version will first try to find the corresponding old value, if it
    /// exists, a stale index of that old value will be added. Otherwise, it's a no-op. Because
    /// non-existence means either the key never shows up or it got deleted. Neither case needs
    /// extra stale index as 1 cover the latter case.
    pub fn put_stats_and_indices(
        &self,
        current_state: &State,
        latest_state: &LedgerState,
        state_update_refs: &PerVersionStateUpdateRefs,
        // TODO(grao): Restructure this function.
        state_reads: &ShardedStateCache,
        batch: &mut SchemaBatch,
        sharded_state_kv_batches: &mut ShardedStateKvSchemaBatch,
    ) -> Result<()> {
        let _timer = OTHER_TIMERS_SECONDS.timer_with(&["put_stats_and_indices"]);

        Self::put_stale_state_value_index(
            state_update_refs,
            sharded_state_kv_batches,
            self.state_kv_db.enabled_sharding(),
            state_reads,
            latest_state.usage().is_untracked() || current_state.version().is_none(), // ignore_state_cache_miss
        );

        {
            let _timer = OTHER_TIMERS_SECONDS.timer_with(&["put_stats_and_indices__put_usage"]);
            if latest_state.last_checkpoint().next_version() > current_state.next_version() {
                // has a checkpoint in the chunk
                Self::put_usage(latest_state.last_checkpoint(), batch)?;
            }
            if !latest_state.is_checkpoint() {
                // latest state isn't a checkpoint
                Self::put_usage(latest_state, batch)?;
            }
            STATE_ITEMS.set(latest_state.usage().items() as i64);
            TOTAL_STATE_BYTES.set(latest_state.usage().bytes() as i64);
        }

        Ok(())
    }

    fn put_stale_state_value_index(
        state_update_refs: &PerVersionStateUpdateRefs,
        sharded_state_kv_batches: &mut ShardedStateKvSchemaBatch,
        enable_sharding: bool,
        sharded_state_cache: &ShardedStateCache,
        ignore_state_cache_miss: bool,
    ) {
        let _timer = OTHER_TIMERS_SECONDS.timer_with(&["put_stale_kv_index"]);

        // calculate total state size in bytes
        sharded_state_cache
            .shards
            .par_iter()
            .zip_eq(state_update_refs.shards.par_iter())
            .zip_eq(sharded_state_kv_batches.par_iter_mut())
            .enumerate()
            .for_each(|(shard_id, ((cache, updates), batch))| {
                Self::put_stale_state_value_index_for_shard(
                    shard_id,
                    state_update_refs.first_version,
                    state_update_refs.num_versions,
                    cache,
                    updates,
                    batch,
                    enable_sharding,
                    ignore_state_cache_miss,
                );
            })
    }

    fn put_stale_state_value_index_for_shard<'kv>(
        shard_id: usize,
        first_version: Version,
        num_versions: usize,
        cache: &StateCacheShard,
        updates: &[(&'kv StateKey, StateUpdateRef<'kv>)],
        batch: &mut NativeBatch,
        enable_sharding: bool,
        ignore_state_cache_miss: bool,
    ) {
        let _timer = OTHER_TIMERS_SECONDS.timer_with(&[&format!("put_stale_kv_index__{shard_id}")]);

        let mut iter = updates.iter();
        for version in first_version..first_version + num_versions as Version {
            let ver_iter = iter.take_while_ref(|(_k, u)| u.version == version);

            for (key, update) in ver_iter {
                if update.value.is_none() {
                    // This is a tome stone, can be pruned once this `version` goes out of
                    // the pruning window.
                    Self::put_state_kv_index(batch, enable_sharding, version, version, key);
                }

                // TODO(aldenhu): cache changes here, should consume it.
                let old_entry = cache
                    .insert(
                        (*key).clone(),
                        // TODO(aldenhu): Updates should carry DbStateValue directly which
                        //     includes hot state eviction, access time refresh, etc.
                        MemorizedStateRead::dummy_from_state_update_ref(update),
                    )
                    .unwrap_or_else(|| {
                        // n.b. all updated state items must be read and recorded in the state cache,
                        // otherwise we can't calculate the correct usage. The is_untracked() hack
                        // is to allow some db tests without real execution layer to pass.
                        assert!(ignore_state_cache_miss, "Must cache read.");
                        MemorizedStateRead::NonExistent
                    });

                if let MemorizedStateRead::StateUpdate(DbStateUpdate {
                    version: old_version,
                    value: old_value_opt,
                }) = old_entry
                {
                    if old_value_opt.map_or(false, |old_val| !old_val.is_hot_non_existent()) {
                        // The value at `old_version` can be pruned once the pruning window hits
                        // this `version`.
                        Self::put_state_kv_index(batch, enable_sharding, version, old_version, key)
                    }
                }
            }
        }
    }

    fn put_state_kv_index(
        batch: &mut NativeBatch,
        enable_sharding: bool,
        stale_since_version: Version,
        version: Version,
        key: &StateKey,
    ) {
        if enable_sharding {
            batch
                .put::<StaleStateValueIndexByKeyHashSchema>(
                    &StaleStateValueByKeyHashIndex {
                        stale_since_version,
                        version,
                        state_key_hash: key.hash(),
                    },
                    &(),
                )
                .unwrap();
        } else {
            batch
                .put::<StaleStateValueIndexSchema>(
                    &StaleStateValueIndex {
                        stale_since_version,
                        version,
                        state_key: (*key).clone(),
                    },
                    &(),
                )
                .unwrap();
        }
    }

    fn put_usage(state: &State, batch: &mut SchemaBatch) -> Result<()> {
        if let Some(version) = state.version() {
            let usage = state.usage();
            info!("Write usage at version {version}, {usage:?}.");
            batch.put::<VersionDataSchema>(&version, &usage.into())?;
        } else {
            assert_eq!(state.usage().items(), 0);
            assert_eq!(state.usage().bytes(), 0);
        }

        Ok(())
    }

    pub(crate) fn shard_state_value_batch(
        &self,
        sharded_batch: &mut ShardedStateKvSchemaBatch,
        values: &StateValueBatch,
        enable_sharding: bool,
    ) -> Result<()> {
        values.iter().for_each(|((key, version), value)| {
            let shard_id = key.get_shard_id() as usize;
            assert!(
                shard_id < NUM_STATE_SHARDS,
                "Invalid shard id: {}",
                shard_id
            );
            if enable_sharding {
                sharded_batch[shard_id]
                    .put::<StateValueByKeyHashSchema>(&(key.hash(), *version), value)
                    .expect("Inserting into sharded schema batch should never fail");
            } else {
                sharded_batch[shard_id]
                    .put::<StateValueSchema>(&(key.clone(), *version), value)
                    .expect("Inserting into sharded schema batch should never fail");
            }
        });
        Ok(())
    }

    pub fn get_root_hash(&self, version: Version) -> Result<HashValue> {
        self.state_merkle_db.get_root_hash(version)
    }

    pub fn get_value_count(&self, version: Version) -> Result<usize> {
        self.state_merkle_db.get_leaf_count(version)
    }

    pub fn get_state_key_and_value_iter(
        self: &Arc<Self>,
        version: Version,
        start_idx: usize,
    ) -> Result<impl Iterator<Item = Result<(StateKey, StateValue)>> + Send + Sync> {
        let store = Arc::clone(self);
        Ok(JellyfishMerkleIterator::new_by_index(
            Arc::clone(&self.state_merkle_db),
            version,
            start_idx,
        )?
        .map(|it| it.map_err(Into::into))
        .map(move |res| match res {
            Ok((_hashed_key, (key, version))) => {
                Ok((key.clone(), store.expect_value_by_version(&key, version)?))
            },
            Err(err) => Err(err),
        }))
    }

    pub fn get_value_chunk_with_proof(
        self: &Arc<Self>,
        version: Version,
        first_index: usize,
        chunk_size: usize,
    ) -> Result<StateValueChunkWithProof> {
        let result_iter = JellyfishMerkleIterator::new_by_index(
            Arc::clone(&self.state_merkle_db),
            version,
            first_index,
        )?
        .take(chunk_size)
        .map(|it| it.map_err(Into::into));
        let state_key_values: Vec<(StateKey, StateValue)> = result_iter
            .into_iter()
            .map(|res| {
                res.and_then(|(_, (key, version))| {
                    Ok((key.clone(), self.expect_value_by_version(&key, version)?))
                })
            })
            .collect::<Result<Vec<_>>>()?;
        ensure!(
            !state_key_values.is_empty(),
            "State chunk starting at {}",
            first_index,
        );
        let last_index = (state_key_values.len() - 1 + first_index) as u64;
        let first_key = state_key_values.first().expect("checked to exist").0.hash();
        let last_key = state_key_values.last().expect("checked to exist").0.hash();
        let proof = self.get_value_range_proof(last_key, version)?;
        let root_hash = self.get_root_hash(version)?;

        Ok(StateValueChunkWithProof {
            first_index: first_index as u64,
            last_index,
            first_key,
            last_key,
            raw_values: state_key_values,
            proof,
            root_hash,
        })
    }

    // state sync doesn't query for the progress, but keeps its record by itself.
    // TODO: change to async comment once it does like https://github.com/aptos-labs/aptos-core/blob/159b00f3d53e4327523052c1b99dd9889bf13b03/storage/backup/backup-cli/src/backup_types/state_snapshot/restore.rs#L147 or overlap at least two chunks.
    pub fn get_snapshot_receiver(
        self: &Arc<Self>,
        version: Version,
        expected_root_hash: HashValue,
    ) -> Result<Box<dyn StateSnapshotReceiver<StateKey, StateValue>>> {
        Ok(Box::new(StateSnapshotRestore::new(
            &self.state_merkle_db,
            self,
            version,
            expected_root_hash,
            false, /* async_commit */
            StateSnapshotRestoreMode::Default,
        )?))
    }

    #[cfg(test)]
    pub fn get_all_jmt_nodes_referenced(
        &self,
        version: Version,
    ) -> Result<Vec<aptos_jellyfish_merkle::node_type::NodeKey>> {
        aptos_jellyfish_merkle::JellyfishMerkleTree::new(self.state_merkle_db.as_ref())
            .get_all_nodes_referenced(version)
            .map_err(Into::into)
    }

    #[cfg(test)]
    pub fn get_all_jmt_nodes(&self) -> Result<Vec<aptos_jellyfish_merkle::node_type::NodeKey>> {
        let mut iter = self
            .state_db
            .state_merkle_db
            .metadata_db()
            .iter::<crate::schema::jellyfish_merkle_node::JellyfishMerkleNodeSchema>()?;
        iter.seek_to_first();

        let all_rows = iter.collect::<Result<Vec<_>>>()?;

        let mut keys: Vec<aptos_jellyfish_merkle::node_type::NodeKey> =
            all_rows.into_iter().map(|(k, _v)| k).collect();
        if self.state_merkle_db.sharding_enabled() {
            for i in 0..NUM_STATE_SHARDS as u8 {
                let mut iter =
                    self.state_merkle_db
                        .db_shard(i)
                        .iter::<crate::schema::jellyfish_merkle_node::JellyfishMerkleNodeSchema>()?;
                iter.seek_to_first();

                let all_rows = iter.collect::<Result<Vec<_>>>()?;
                keys.extend(all_rows.into_iter().map(|(k, _v)| k).collect::<Vec<_>>());
            }
        }
        Ok(keys)
    }

    pub fn init_state_ignoring_summary(&self, version: Option<Version>) -> Result<()> {
        let usage = self.get_usage(version)?;
        let state = State::new_at_version(version, usage);
        let ledger_state = LedgerState::new(state.clone(), state);
        self.set_state_ignoring_summary(ledger_state);

        Ok(())
    }

    pub fn set_state_ignoring_summary(&self, ledger_state: LedgerState) {
        let smt = SparseMerkleTree::new(*CORRUPTION_SENTINEL);
        let last_checkpoint_summary =
            StateSummary::new_at_version(ledger_state.last_checkpoint().version(), smt.clone());
        let summary = StateSummary::new_at_version(ledger_state.version(), smt.clone());

        let last_checkpoint = StateWithSummary::new(
            ledger_state.last_checkpoint().clone(),
            last_checkpoint_summary.clone(),
        );
        let latest = StateWithSummary::new(ledger_state.latest().clone(), summary);
        let current = LedgerStateWithSummary::from_latest_and_last_checkpoint(
            latest,
            last_checkpoint.clone(),
        );

        self.persisted_state.hack_reset(last_checkpoint.clone());
        *self.current_state_locked() = current;
        self.buffered_state
            .lock()
            .force_last_snapshot(last_checkpoint);
    }
}

impl StateValueWriter<StateKey, StateValue> for StateStore {
    // This already turns on sharded KV
    fn write_kv_batch(
        &self,
        version: Version,
        node_batch: &StateValueBatch,
        progress: StateSnapshotProgress,
    ) -> Result<()> {
        let _timer = OTHER_TIMERS_SECONDS
            .with_label_values(&["state_value_writer_write_chunk"])
            .start_timer();
        let mut batch = SchemaBatch::new();
        let mut sharded_schema_batch = self.state_kv_db.new_sharded_native_batches();

        batch.put::<DbMetadataSchema>(
            &DbMetadataKey::StateSnapshotKvRestoreProgress(version),
            &DbMetadataValue::StateSnapshotProgress(progress),
        )?;

        if self.internal_indexer_db.is_some()
            && self
                .internal_indexer_db
                .as_ref()
                .unwrap()
                .statekeys_enabled()
        {
            let keys = node_batch.iter().map(|(key, _)| key.0.clone()).collect();
            self.internal_indexer_db
                .as_ref()
                .unwrap()
                .write_keys_to_indexer_db(&keys, version, progress)?;
        }
        self.shard_state_value_batch(
            &mut sharded_schema_batch,
            node_batch,
            self.state_kv_db.enabled_sharding(),
        )?;
        self.state_kv_db
            .commit(version, Some(batch), sharded_schema_batch)
    }

    fn kv_finish(&self, version: Version, usage: StateStorageUsage) -> Result<()> {
        self.ledger_db.metadata_db().put_usage(version, usage)?;
        if let Some(internal_indexer_db) = self.internal_indexer_db.as_ref() {
            if version > 0 {
                let mut batch = SchemaBatch::new();
                batch.put::<InternalIndexerMetadataSchema>(
                    &MetadataKey::LatestVersion,
                    &MetadataValue::Version(version - 1),
                )?;
                if internal_indexer_db.statekeys_enabled() {
                    batch.put::<InternalIndexerMetadataSchema>(
                        &MetadataKey::StateVersion,
                        &MetadataValue::Version(version - 1),
                    )?;
                }
                if internal_indexer_db.transaction_enabled() {
                    batch.put::<InternalIndexerMetadataSchema>(
                        &MetadataKey::TransactionVersion,
                        &MetadataValue::Version(version - 1),
                    )?;
                }
                if internal_indexer_db.event_enabled() {
                    batch.put::<InternalIndexerMetadataSchema>(
                        &MetadataKey::EventVersion,
                        &MetadataValue::Version(version - 1),
                    )?;
                }
                internal_indexer_db
                    .get_inner_db_ref()
                    .write_schemas(batch)?;
            }
        }

        Ok(())
    }

    fn get_progress(&self, version: Version) -> Result<Option<StateSnapshotProgress>> {
        let main_db_progress = self
            .state_kv_db
            .metadata_db()
            .get::<DbMetadataSchema>(&DbMetadataKey::StateSnapshotKvRestoreProgress(version))?
            .map(|v| v.expect_state_snapshot_progress());

        // verify if internal indexer db and main db are consistent before starting the restore
        if self.internal_indexer_db.is_some()
            && self
                .internal_indexer_db
                .as_ref()
                .unwrap()
                .statekeys_enabled()
        {
            let progress_opt = self
                .internal_indexer_db
                .as_ref()
                .unwrap()
                .get_restore_progress(version)?;

            match (main_db_progress, progress_opt) {
                (None, None) => (),
                (None, Some(_)) => (),
                (Some(main_progress), Some(indexer_progress)) => {
                    if main_progress.key_hash > indexer_progress.key_hash {
                        bail!(
                            "Inconsistent restore progress between main db and internal indexer db. main db: {:?}, internal indexer db: {:?}",
                            main_progress,
                            indexer_progress,
                        );
                    }
                },
                _ => {
                    bail!(
                        "Inconsistent restore progress between main db and internal indexer db. main db: {:?}, internal indexer db: {:?}",
                        main_db_progress,
                        progress_opt,
                    );
                },
            }
        }

        Ok(main_db_progress)
    }
}

#[cfg(test)]
mod test_only {
    use crate::state_store::StateStore;
    use aptos_crypto::HashValue;
    use aptos_schemadb::batch::SchemaBatch;
    use aptos_storage_interface::state_store::{
        state_summary::ProvableStateSummary, state_update_refs::StateUpdateRefs,
        state_with_summary::LedgerStateWithSummary,
    };
    use aptos_types::{
        state_store::{state_key::StateKey, state_value::StateValue},
        transaction::Version,
    };
    use itertools::Itertools;

    impl StateStore {
        /// assumes state checkpoint at the last version
        pub fn commit_block_for_test<
            UpdateIter: IntoIterator<Item = (StateKey, Option<StateValue>)>,
            VersionIter: IntoIterator<Item = UpdateIter>,
        >(
            &self,
            first_version: Version,
            updates_by_version: VersionIter,
        ) -> HashValue {
            assert_eq!(first_version, self.current_state_locked().next_version());

            let updates_by_version = updates_by_version
                .into_iter()
                .map(|updates| updates.into_iter().collect_vec())
                .collect_vec();
            let num_versions = updates_by_version.len();
            assert!(num_versions > 0);
            let last_version = first_version + num_versions as Version - 1;

            let state_update_refs = StateUpdateRefs::index(
                first_version,
                updates_by_version
                    .iter()
                    .map(|updates| updates.iter().map(|(k, v)| (k, v.as_ref()))),
                num_versions,
                Some(num_versions - 1),
            );

            let mut ledger_batch = SchemaBatch::new();
            let mut sharded_state_kv_batches = self.state_kv_db.new_sharded_native_batches();

            let new_ledger_state = self
                .calculate_state_and_put_updates(
                    &state_update_refs,
                    &mut ledger_batch,
                    &mut sharded_state_kv_batches,
                )
                .unwrap();

            self.ledger_db
                .metadata_db()
                .write_schemas(ledger_batch)
                .unwrap();
            self.state_kv_db
                .commit(last_version, None, sharded_state_kv_batches)
                .unwrap();

            let current = self.current_state_locked().ledger_state_summary();
            let persisted = self.persisted_state.get_state_summary();

            let new_state_summary = current
                .update(
                    &ProvableStateSummary::new(persisted, self.state_db.as_ref()),
                    &state_update_refs,
                )
                .unwrap();
            let root_hash = new_state_summary.root_hash();

            self.buffered_state
                .lock()
                .update(
                    LedgerStateWithSummary::from_state_and_summary(
                        new_ledger_state,
                        new_state_summary,
                    ),
                    0,    /* estimated_items, doesn't matter since we sync-commit */
                    true, /* sync_commit */
                )
                .unwrap();

            root_hash
        }
    }
}<|MERGE_RESOLUTION|>--- conflicted
+++ resolved
@@ -20,16 +20,8 @@
     },
     state_kv_db::StateKvDb,
     state_merkle_db::StateMerkleDb,
-<<<<<<< HEAD
-    state_restore::{
-        StateSnapshotProgress, StateSnapshotRestore, StateSnapshotRestoreMode, StateValueWriter,
-    },
-    state_store::buffered_state::BufferedState,
-    state_store::reset_lock::ResetLock,
-=======
     state_restore::{StateSnapshotRestore, StateSnapshotRestoreMode, StateValueWriter},
     state_store::{buffered_state::BufferedState, persisted_state::PersistedState},
->>>>>>> c1ea4886
     utils::{
         iterators::PrefixedStateValueIterator,
         truncation_helper::{
@@ -91,7 +83,6 @@
 };
 
 pub(crate) mod buffered_state;
-pub(crate) mod reset_lock;
 mod state_merkle_batch_committer;
 mod state_snapshot_committer;
 
@@ -121,12 +112,6 @@
 
 pub(crate) struct StateStore {
     pub state_db: Arc<StateDb>,
-<<<<<<< HEAD
-    // The `base` of buffered_state is the latest snapshot in state_merkle_db while `current`
-    // is the latest state sparse merkle tree that is replayed from that snapshot until the latest
-    // write set stored in ledger_db.
-    pub(crate) buffered_state: Mutex<BufferedState>,
-=======
     /// The `base` of buffered_state is the latest snapshot in state_merkle_db while `current`
     /// is the latest state sparse merkle tree that is replayed from that snapshot until the latest
     /// write set stored in ledger_db.
@@ -136,7 +121,6 @@
     current_state: Arc<Mutex<LedgerStateWithSummary>>,
     /// Tracks a persisted smt, any state older than that is guaranteed to be found in RocksDB
     persisted_state: PersistedState,
->>>>>>> c1ea4886
     buffered_state_target_items: usize,
     internal_indexer_db: Option<InternalIndexerDB>,
 }
@@ -647,19 +631,6 @@
     }
 
     pub fn reset(&self) {
-<<<<<<< HEAD
-        let lock = self.reset_lock();
-        lock.reset();
-    }
-
-    pub fn reset_lock(&self) -> ResetLock<'_> {
-        ResetLock::new(
-            &self.buffered_state,
-            &self.smt_ancestors,
-            &self.state_db,
-            self.buffered_state_target_items,
-        )
-=======
         self.buffered_state.lock().quit();
         *self.buffered_state.lock() = Self::create_buffered_state_from_latest_snapshot(
             &self.state_db,
@@ -670,7 +641,6 @@
             self.persisted_state.clone(),
         )
         .expect("buffered state creation failed.");
->>>>>>> c1ea4886
     }
 
     pub fn buffered_state(&self) -> &Mutex<BufferedState> {
