// Copyright © Aptos Foundation
// Parts of the project are originally copyright © Meta Platforms, Inc.
// SPDX-License-Identifier: Apache-2.0

use crate::state_store::state_view::hot_state_view::HotStateView;
use aptos_crypto::HashValue;
pub use aptos_types::indexer::indexer_db_reader::Order;
use aptos_types::{
    account_address::AccountAddress,
    account_config::NewBlockEvent,
    contract_event::{ContractEvent, EventWithVersion},
    epoch_change::EpochChangeProof,
    epoch_state::EpochState,
    event::EventKey,
    ledger_info::LedgerInfoWithSignatures,
    proof::{
        AccumulatorConsistencyProof, SparseMerkleProof, SparseMerkleProofExt,
        SparseMerkleRangeProof, TransactionAccumulatorRangeProof, TransactionAccumulatorSummary,
    },
    state_proof::StateProof,
    state_store::{
        state_key::StateKey,
        state_storage_usage::StateStorageUsage,
        state_value::{StateValue, StateValueChunkWithProof},
        table::{TableHandle, TableInfo},
    },
    transaction::{
        AccountTransactionsWithProof, Transaction, TransactionAuxiliaryData, TransactionInfo,
        TransactionListWithProof, TransactionOutputListWithProof, TransactionToCommit,
        TransactionWithProof, Version,
    },
    write_set::WriteSet,
};
use serde::{Deserialize, Serialize};
use std::sync::Arc;
use thiserror::Error;

pub mod block_info;
pub mod chunk_to_commit;
pub mod errors;
<<<<<<< HEAD
mod executed_trees;
pub mod finality_view;
=======
mod ledger_summary;
>>>>>>> c1ea4886
mod metrics;
#[cfg(any(test, feature = "fuzzing"))]
pub mod mock;
pub mod state_store;

use crate::{
    chunk_to_commit::ChunkToCommit,
    state_store::{state::State, state_summary::StateSummary},
};
pub use aptos_types::block_info::BlockHeight;
use aptos_types::state_store::state_key::prefix::StateKeyPrefix;
pub use errors::AptosDbError;
pub use ledger_summary::LedgerSummary;

pub type Result<T, E = AptosDbError> = std::result::Result<T, E>;
// This is last line of defense against large queries slipping through external facing interfaces,
// like the API and State Sync, etc.
pub const MAX_REQUEST_LIMIT: u64 = 20_000;

pub trait StateSnapshotReceiver<K, V>: Send {
    fn add_chunk(&mut self, chunk: Vec<(K, V)>, proof: SparseMerkleRangeProof) -> Result<()>;

    fn finish(self) -> Result<()>;

    fn finish_box(self: Box<Self>) -> Result<()>;
}

#[derive(Debug, Deserialize, Error, PartialEq, Eq, Serialize)]
pub enum Error {
    #[error("Service error: {:?}", error)]
    ServiceError { error: String },

    #[error("Serialization error: {0}")]
    SerializationError(String),
}

impl From<anyhow::Error> for Error {
    fn from(error: anyhow::Error) -> Self {
        Self::ServiceError {
            error: format!("{}", error),
        }
    }
}

impl From<bcs::Error> for Error {
    fn from(error: bcs::Error) -> Self {
        Self::SerializationError(format!("{}", error))
    }
}

impl From<aptos_secure_net::Error> for Error {
    fn from(error: aptos_secure_net::Error) -> Self {
        Self::ServiceError {
            error: format!("{}", error),
        }
    }
}

macro_rules! delegate_read {
    ($(
        $(#[$($attr:meta)*])*
        fn $name:ident(&self $(, $arg: ident : $ty: ty $(,)?)*) -> $return_type:ty;
    )+) => {
        $(
            $(#[$($attr)*])*
            fn $name(&self, $($arg: $ty),*) -> $return_type {
                self.get_read_delegatee().$name($($arg),*)
            }
        )+
    };
}

/// Trait that is implemented by a DB that supports certain public (to client) read APIs
/// expected of an Aptos DB
#[allow(unused_variables)]
pub trait DbReader: Send + Sync {
    fn get_read_delegatee(&self) -> &dyn DbReader {
        unimplemented!("Implement desired method or get_delegatee().");
    }

    delegate_read!(
        /// See [AptosDB::get_epoch_ending_ledger_infos].
        ///
        /// [AptosDB::get_epoch_ending_ledger_infos]:
        /// ../aptosdb/struct.AptosDB.html#method.get_epoch_ending_ledger_infos
        fn get_epoch_ending_ledger_infos(
            &self,
            start_epoch: u64,
            end_epoch: u64,
        ) -> Result<EpochChangeProof>;

        /// See [AptosDB::get_transactions].
        ///
        /// [AptosDB::get_transactions]: ../aptosdb/struct.AptosDB.html#method.get_transactions
        fn get_transactions(
            &self,
            start_version: Version,
            batch_size: u64,
            ledger_version: Version,
            fetch_events: bool,
        ) -> Result<TransactionListWithProof>;

        /// See [AptosDB::get_transaction_by_hash].
        ///
        /// [AptosDB::get_transaction_by_hash]: ../aptosdb/struct.AptosDB.html#method.get_transaction_by_hash
        fn get_transaction_by_hash(
            &self,
            hash: HashValue,
            ledger_version: Version,
            fetch_events: bool,
        ) -> Result<Option<TransactionWithProof>>;

        /// See [AptosDB::get_transaction_by_version].
        ///
        /// [AptosDB::get_transaction_by_version]: ../aptosdb/struct.AptosDB.html#method.get_transaction_by_version
        fn get_transaction_by_version(
            &self,
            version: Version,
            ledger_version: Version,
            fetch_events: bool,
        ) -> Result<TransactionWithProof>;

        fn get_transaction_auxiliary_data_by_version(
            &self,
            version: Version,
        ) -> Result<Option<TransactionAuxiliaryData>>;

        /// See [AptosDB::get_first_txn_version].
        ///
        /// [AptosDB::get_first_txn_version]: ../aptosdb/struct.AptosDB.html#method.get_first_txn_version
        fn get_first_txn_version(&self) -> Result<Option<Version>>;

        /// See [AptosDB::get_first_viable_block].
        ///
        /// [AptosDB::get_first_viable_block]: ../aptosdb/struct.AptosDB.html#method.get_first_viable_block
        fn get_first_viable_block(&self) -> Result<(Version, BlockHeight)>;

        /// See [AptosDB::get_first_write_set_version].
        ///
        /// [AptosDB::get_first_write_set_version]: ../aptosdb/struct.AptosDB.html#method.get_first_write_set_version
        fn get_first_write_set_version(&self) -> Result<Option<Version>>;

        /// See [AptosDB::get_transaction_outputs].
        ///
        /// [AptosDB::get_transaction_outputs]: ../aptosdb/struct.AptosDB.html#method.get_transaction_outputs
        fn get_transaction_outputs(
            &self,
            start_version: Version,
            limit: u64,
            ledger_version: Version,
        ) -> Result<TransactionOutputListWithProof>;

        /// Returns events by given event key
        fn get_events(
            &self,
            event_key: &EventKey,
            start: u64,
            order: Order,
            limit: u64,
            ledger_version: Version,
        ) -> Result<Vec<EventWithVersion>>;

        fn get_transaction_iterator(
            &self,
            start_version: Version,
            limit: u64,
        ) -> Result<Box<dyn Iterator<Item = Result<Transaction>> + '_>>;

        fn get_transaction_info_iterator(
            &self,
            start_version: Version,
            limit: u64,
        ) -> Result<Box<dyn Iterator<Item = Result<TransactionInfo>> + '_>>;

        fn get_events_iterator(
            &self,
            start_version: Version,
            limit: u64,
        ) -> Result<Box<dyn Iterator<Item = Result<Vec<ContractEvent>>> + '_>>;

        fn get_write_set_iterator(
            &self,
            start_version: Version,
            limit: u64,
        ) -> Result<Box<dyn Iterator<Item = Result<WriteSet>> + '_>>;

        fn get_transaction_accumulator_range_proof(
            &self,
            start_version: Version,
            limit: u64,
            ledger_version: Version,
        ) -> Result<TransactionAccumulatorRangeProof>;

        /// See [AptosDB::get_block_timestamp].
        ///
        /// [AptosDB::get_block_timestamp]:
        /// ../aptosdb/struct.AptosDB.html#method.get_block_timestamp
        fn get_block_timestamp(&self, version: Version) -> Result<u64>;

        /// See `AptosDB::get_latest_block_events`.
        fn get_latest_block_events(&self, num_events: usize) -> Result<Vec<EventWithVersion>>;

        /// Returns the start_version, end_version and NewBlockEvent of the block containing the input
        /// transaction version.
        fn get_block_info_by_version(
            &self,
            version: Version,
        ) -> Result<(Version, Version, NewBlockEvent)>;

        /// Returns the start_version, end_version and NewBlockEvent of the block containing the input
        /// transaction version.
        fn get_block_info_by_height(
            &self,
            height: u64,
        ) -> Result<(Version, Version, NewBlockEvent)>;

        /// Gets the version of the last transaction committed before timestamp,
        /// a committed block at or after the required timestamp must exist (otherwise it's possible
        /// the next block committed as a timestamp smaller than the one in the request).
        fn get_last_version_before_timestamp(
            &self,
            _timestamp: u64,
            _ledger_version: Version,
        ) -> Result<Version>;

        /// Gets the latest epoch state currently held in storage.
        fn get_latest_epoch_state(&self) -> Result<EpochState>;

        /// Returns the (key, value) iterator for a particular state key prefix at at desired version. This
        /// API can be used to get all resources of an account by passing the account address as the
        /// key prefix.
        fn get_prefixed_state_value_iterator(
            &self,
            key_prefix: &StateKeyPrefix,
            cursor: Option<&StateKey>,
            version: Version,
        ) -> Result<Box<dyn Iterator<Item = Result<(StateKey, StateValue)>> + '_>>;

        /// Returns the latest ledger info, if any.
        fn get_latest_ledger_info_option(&self) -> Result<Option<LedgerInfoWithSignatures>>;

        /// Returns the latest "synced" transaction version, potentially not "committed" yet.
        fn get_synced_version(&self) -> Result<Option<Version>>;

        /// Returns the latest "pre-committed" transaction version, which includes those written to
        /// the DB but yet to be certified by consensus or a verified LedgerInfo from a state sync
        /// peer.
        fn get_pre_committed_version(&self) -> Result<Option<Version>>;

        /// Returns the latest state checkpoint version if any.
        fn get_latest_state_checkpoint_version(&self) -> Result<Option<Version>>;

        /// Returns the latest state snapshot strictly before `next_version` if any.
        fn get_state_snapshot_before(
            &self,
            next_version: Version,
        ) -> Result<Option<(Version, HashValue)>>;

        /// Returns a transaction that is the `seq_num`-th one associated with the given account. If
        /// the transaction with given `seq_num` doesn't exist, returns `None`.
        fn get_account_transaction(
            &self,
            address: AccountAddress,
            seq_num: u64,
            include_events: bool,
            ledger_version: Version,
        ) -> Result<Option<TransactionWithProof>>;

        /// Returns the list of transactions sent by an account with `address` starting
        /// at sequence number `seq_num`. Will return no more than `limit` transactions.
        /// Will ignore transactions with `txn.version > ledger_version`. Optionally
        /// fetch events for each transaction when `fetch_events` is `true`.
        fn get_account_transactions(
            &self,
            address: AccountAddress,
            seq_num: u64,
            limit: u64,
            include_events: bool,
            ledger_version: Version,
        ) -> Result<AccountTransactionsWithProof>;

        /// Returns proof of new state for a given ledger info with signatures relative to version known
        /// to client
        fn get_state_proof_with_ledger_info(
            &self,
            known_version: u64,
            ledger_info: LedgerInfoWithSignatures,
        ) -> Result<StateProof>;

        /// Returns proof of new state relative to version known to client
        fn get_state_proof(&self, known_version: u64) -> Result<StateProof>;

        /// Gets the state value by state key at version.
        /// See [AptosDB::get_state_value_by_version].
        ///
        /// [AptosDB::get_state_value_by_version]:
        /// ../aptosdb/struct.AptosDB.html#method.get_state_value_by_version
        fn get_state_value_by_version(
            &self,
            state_key: &StateKey,
            version: Version,
        ) -> Result<Option<StateValue>>;

        /// Get the latest state value and its corresponding version when it's of the given key up
        /// to the given version.
        /// See [AptosDB::get_state_value_with_version_by_version].
        ///
        /// [AptosDB::get_state_value_with_version_by_version]:
        /// ../aptosdb/struct.AptosDB.html#method.get_state_value_with_version_by_version
        fn get_state_value_with_version_by_version(
            &self,
            state_key: &StateKey,
            version: Version,
        ) -> Result<Option<(Version, StateValue)>>;

        /// Returns the proof of the given state key and version.
        fn get_state_proof_by_version_ext(
            &self,
            key_hash: &HashValue,
            version: Version,
            root_depth: usize,
        ) -> Result<SparseMerkleProofExt>;

        /// Gets a state value by state key along with the proof, out of the ledger state indicated by the state
        /// Merkle tree root with a sparse merkle proof proving state tree root.
        /// See [AptosDB::get_account_state_with_proof_by_version].
        ///
        /// [AptosDB::get_account_state_with_proof_by_version]:
        /// ../aptosdb/struct.AptosDB.html#method.get_account_state_with_proof_by_version
        ///
        /// This is used by aptos core (executor) internally.
        fn get_state_value_with_proof_by_version_ext(
            &self,
            key_hash: &HashValue,
            version: Version,
            root_depth: usize,
        ) -> Result<(Option<StateValue>, SparseMerkleProofExt)>;

        /// Gets the latest LedgerView no matter if db has been bootstrapped.
        /// Used by the Db-bootstrapper.
        fn get_pre_committed_ledger_summary(&self) -> Result<LedgerSummary>;

        fn get_persisted_state(&self) -> Result<(Arc<dyn HotStateView>, State)>;

        fn get_persisted_state_summary(&self) -> Result<StateSummary>;

        /// Get the ledger info of the epoch that `known_version` belongs to.
        fn get_epoch_ending_ledger_info(
            &self,
            known_version: u64,
        ) -> Result<LedgerInfoWithSignatures>;

        /// Gets the transaction accumulator root hash at specified version.
        /// Caller must guarantee the version is not greater than the latest version.
        fn get_accumulator_root_hash(&self, _version: Version) -> Result<HashValue>;

        /// Gets an [`AccumulatorConsistencyProof`] starting from `client_known_version`
        /// (or pre-genesis if `None`) until `ledger_version`.
        ///
        /// In other words, if the client has an accumulator summary for
        /// `client_known_version`, they can use the result from this API to efficiently
        /// extend their accumulator to `ledger_version` and prove that the new accumulator
        /// is consistent with their old accumulator. By consistent, we mean that by
        /// appending the actual `ledger_version - client_known_version` transactions
        /// to the old accumulator summary you get the new accumulator summary.
        ///
        /// If the client is starting up for the first time and has no accumulator
        /// summary yet, they can call this with `client_known_version=None`, i.e.,
        /// pre-genesis, to get the complete accumulator summary up to `ledger_version`.
        fn get_accumulator_consistency_proof(
            &self,
            _client_known_version: Option<Version>,
            _ledger_version: Version,
        ) -> Result<AccumulatorConsistencyProof>;

        /// A convenience function for building a [`TransactionAccumulatorSummary`]
        /// at the given `ledger_version`.
        ///
        /// Note: this is roughly equivalent to calling
        /// `DbReader::get_accumulator_consistency_proof(None, ledger_version)`.
        fn get_accumulator_summary(
            &self,
            ledger_version: Version,
        ) -> Result<TransactionAccumulatorSummary>;

        /// Returns total number of state items in state store at given version.
        fn get_state_item_count(&self, version: Version) -> Result<usize>;

        /// Get a chunk of state store value, addressed by the index.
        fn get_state_value_chunk_with_proof(
            &self,
            version: Version,
            start_idx: usize,
            chunk_size: usize,
        ) -> Result<StateValueChunkWithProof>;

        /// Returns if the state store pruner is enabled.
        fn is_state_merkle_pruner_enabled(&self) -> Result<bool>;

        /// Get the state prune window config value.
        fn get_epoch_snapshot_prune_window(&self) -> Result<usize>;

        /// Returns if the ledger pruner is enabled.
        fn is_ledger_pruner_enabled(&self) -> Result<bool>;

        /// Get the ledger prune window config value.
        fn get_ledger_prune_window(&self) -> Result<usize>;

        /// Get table info from the internal indexer.
        fn get_table_info(&self, handle: TableHandle) -> Result<TableInfo>;

        /// Returns whether the internal indexer DB has been enabled or not
        fn indexer_enabled(&self) -> bool;

        /// Returns state storage usage at the end of an epoch.
        fn get_state_storage_usage(&self, version: Option<Version>) -> Result<StateStorageUsage>;

        fn get_event_by_version_and_index(
            &self,
            version: Version,
            index: u64,
        ) -> Result<ContractEvent>;
    ); // end delegated

    /// Returns the latest ledger info.
    fn get_latest_ledger_info(&self) -> Result<LedgerInfoWithSignatures> {
        self.get_latest_ledger_info_option().and_then(|opt| {
            opt.ok_or_else(|| AptosDbError::Other("Latest LedgerInfo not found.".to_string()))
        })
    }

    /// Returns the latest committed version, error on on non-bootstrapped/empty DB.
    /// N.b. different from `get_synced_version()`.
    fn get_latest_ledger_info_version(&self) -> Result<Version> {
        self.get_latest_ledger_info()
            .map(|li| li.ledger_info().version())
    }

    /// Returns the latest version and committed block timestamp
    fn get_latest_commit_metadata(&self) -> Result<(Version, u64)> {
        let ledger_info_with_sig = self.get_latest_ledger_info()?;
        let ledger_info = ledger_info_with_sig.ledger_info();
        Ok((ledger_info.version(), ledger_info.timestamp_usecs()))
    }

    fn get_state_value_with_proof_by_version(
        &self,
        state_key: &StateKey,
        version: Version,
    ) -> Result<(Option<StateValue>, SparseMerkleProof)> {
        self.get_state_value_with_proof_by_version_ext(state_key.crypto_hash_ref(), version, 0)
            .map(|(value, proof_ext)| (value, proof_ext.into()))
    }

    fn ensure_synced_version(&self) -> Result<Version> {
        self.get_synced_version()?
            .ok_or_else(|| AptosDbError::NotFound("Synced version not found.".to_string()))
    }

    fn expect_synced_version(&self) -> Version {
        self.ensure_synced_version()
            .expect("Failed to get synced version.")
    }

    fn ensure_pre_committed_version(&self) -> Result<Version> {
        self.get_pre_committed_version()?
            .ok_or_else(|| AptosDbError::NotFound("Pre-committed version not found.".to_string()))
    }
}

/// Trait that is implemented by a DB that supports certain public (to client) write APIs
/// expected of an Aptos DB. This adds write APIs to DbReader.
#[allow(unused_variables)]
pub trait DbWriter: Send + Sync {
    /// Get a (stateful) state snapshot receiver.
    ///
    /// Chunk of accounts need to be added via `add_chunk()` before finishing up with `finish_box()`
    fn get_state_snapshot_receiver(
        &self,
        version: Version,
        expected_root_hash: HashValue,
    ) -> Result<Box<dyn StateSnapshotReceiver<StateKey, StateValue>>> {
        unimplemented!()
    }

    /// Finalizes a state snapshot that has already been restored to the database through
    /// a state snapshot receiver. This is required to bootstrap the transaction accumulator,
    /// populate transaction information, save the epoch ending ledger infos and delete genesis.
    ///
    /// Note: this assumes that the output with proof has already been verified and that the
    /// state snapshot was restored at the same version.
    fn finalize_state_snapshot(
        &self,
        version: Version,
        output_with_proof: TransactionOutputListWithProof,
        ledger_infos: &[LedgerInfoWithSignatures],
    ) -> Result<()> {
        unimplemented!()
    }

    /// Persist transactions. Called by state sync to save verified transactions to the DB.
    fn save_transactions(
        &self,
        chunk: ChunkToCommit,
        ledger_info_with_sigs: Option<&LedgerInfoWithSignatures>,
        sync_commit: bool,
    ) -> Result<()> {
        // For reconfig suffix.
        if ledger_info_with_sigs.is_none() && chunk.is_empty() {
            return Ok(());
        }

        if !chunk.is_empty() {
            self.pre_commit_ledger(chunk.clone(), sync_commit)?;
        }
        let version_to_commit = if let Some(ledger_info_with_sigs) = ledger_info_with_sigs {
            ledger_info_with_sigs.ledger_info().version()
        } else {
            chunk.expect_last_version()
        };
        self.commit_ledger(version_to_commit, ledger_info_with_sigs, Some(chunk))
    }

    /// Optimistically persist transactions to the ledger.
    ///
    /// Called by consensus to pre-commit blocks before execution result is agreed on by the
    /// validators.
    ///
    ///   If these blocks are later confirmed to be included in the ledger, commit_ledger should be
    ///       called with a `LedgerInfoWithSignatures`.
    ///   If not, the consensus needs to panic, resulting in a reboot of the node where the DB will
    ///       truncate the unconfirmed data.
    fn pre_commit_ledger(&self, chunk: ChunkToCommit, sync_commit: bool) -> Result<()> {
        unimplemented!()
    }

    /// Commit pre-committed transactions to the ledger.
    ///
    /// If a LedgerInfoWithSigs is provided, both the "synced version" and "committed version" will
    /// advance, otherwise only the synced version will advance.
    fn commit_ledger(
        &self,
        version: Version,
        ledger_info_with_sigs: Option<&LedgerInfoWithSignatures>,
        chunk_opt: Option<ChunkToCommit>,
    ) -> Result<()> {
        unimplemented!()
    }

    fn revert_commit(
        &self,
        ledger_info_with_sigs: &LedgerInfoWithSignatures,
    ) -> Result<()> {
        unimplemented!()
    }

}

#[derive(Clone)]
pub struct DbReaderWriter {
    pub reader: Arc<dyn DbReader>,
    pub writer: Arc<dyn DbWriter>,
}

impl DbReaderWriter {
    pub fn new<D: 'static + DbReader + DbWriter>(db: D) -> Self {
        let reader = Arc::new(db);
        let writer = Arc::clone(&reader);

        Self { reader, writer }
    }

    pub fn from_arc<D: 'static + DbReader + DbWriter>(arc_db: Arc<D>) -> Self {
        let reader = Arc::clone(&arc_db);
        let writer = Arc::clone(&arc_db);

        Self { reader, writer }
    }

    pub fn wrap<D: 'static + DbReader + DbWriter>(db: D) -> (Arc<D>, Self) {
        let arc_db = Arc::new(db);
        (Arc::clone(&arc_db), Self::from_arc(arc_db))
    }
}

/// Network types for storage service
#[derive(Clone, Debug, Deserialize, Serialize)]
pub enum StorageRequest {
    GetStateValueByVersionRequest(Box<GetStateValueByVersionRequest>),
    GetStartupInfoRequest,
    SaveTransactionsRequest(Box<SaveTransactionsRequest>),
}

#[derive(Debug, PartialEq, Eq, Clone, Deserialize, Serialize)]
pub struct GetStateValueByVersionRequest {
    /// The access key for the resource
    pub state_key: StateKey,

    /// The version the query is based on.
    pub version: Version,
}

impl GetStateValueByVersionRequest {
    /// Constructor.
    pub fn new(state_key: StateKey, version: Version) -> Self {
        Self { state_key, version }
    }
}

#[derive(Clone, Debug, Eq, PartialEq, Deserialize, Serialize)]
pub struct SaveTransactionsRequest {
    pub txns_to_commit: Vec<TransactionToCommit>,
    pub first_version: Version,
    pub ledger_info_with_signatures: Option<LedgerInfoWithSignatures>,
}

impl SaveTransactionsRequest {
    /// Constructor.
    pub fn new(
        txns_to_commit: Vec<TransactionToCommit>,
        first_version: Version,
        ledger_info_with_signatures: Option<LedgerInfoWithSignatures>,
    ) -> Self {
        SaveTransactionsRequest {
            txns_to_commit,
            first_version,
            ledger_info_with_signatures,
        }
    }
}

pub fn jmt_update_refs<K>(
    jmt_updates: &[(HashValue, Option<(HashValue, K)>)],
) -> Vec<(HashValue, Option<&(HashValue, K)>)> {
    jmt_updates.iter().map(|(x, y)| (*x, y.as_ref())).collect()
}

#[macro_export]
macro_rules! db_anyhow {
    ($($arg:tt)*) => {
        AptosDbError::Other(format!($($arg)*))
    };
}

#[macro_export]
macro_rules! db_not_found_bail {
    ($($arg:tt)*) => {
        return Err(AptosDbError::NotFound(format!($($arg)*)))
    };
}

#[macro_export]
macro_rules! db_other_bail {
    ($($arg:tt)*) => {
        return Err(AptosDbError::Other(format!($($arg)*)))
    };
}

#[macro_export]
macro_rules! db_ensure {
    ($cond:expr, $($arg:tt)*) => {
        if !$cond {
            return Err(AptosDbError::Other(format!($($arg)*)));
        }
    };
}<|MERGE_RESOLUTION|>--- conflicted
+++ resolved
@@ -38,12 +38,7 @@
 pub mod block_info;
 pub mod chunk_to_commit;
 pub mod errors;
-<<<<<<< HEAD
-mod executed_trees;
-pub mod finality_view;
-=======
 mod ledger_summary;
->>>>>>> c1ea4886
 mod metrics;
 #[cfg(any(test, feature = "fuzzing"))]
 pub mod mock;
@@ -592,14 +587,6 @@
     ) -> Result<()> {
         unimplemented!()
     }
-
-    fn revert_commit(
-        &self,
-        ledger_info_with_sigs: &LedgerInfoWithSignatures,
-    ) -> Result<()> {
-        unimplemented!()
-    }
-
 }
 
 #[derive(Clone)]
