// Copyright © Aptos Foundation
// Parts of the project are originally copyright © Meta Platforms, Inc.
// SPDX-License-Identifier: Apache-2.0

//! Mempool is used to track transactions which have been submitted but not yet
//! agreed upon.
use crate::{
    core_mempool::{
        index::TxnPointer,
        transaction::{InsertionInfo, MempoolTransaction, TimelineState},
        transaction_store::{sender_bucket, TransactionStore},
    },
    counters,
    logging::{LogEntry, LogSchema, TxnsLog},
    network::BroadcastPeerPriority,
    shared_mempool::types::{
        MempoolSenderBucket, MultiBucketTimelineIndexIds, TimelineIndexIdentifier,
    },
};
use aptos_config::config::NodeConfig;
use aptos_consensus_types::common::{TransactionInProgress, TransactionSummary};
use aptos_crypto::HashValue;
use aptos_logger::prelude::*;
use aptos_types::{
    account_address::AccountAddress,
    mempool_status::{MempoolStatus, MempoolStatusCode},
    transaction::{use_case::UseCaseKey, SignedTransaction},
    vm_status::DiscardedVMStatus,
};
use std::{
    collections::{BTreeMap, HashMap, HashSet},
    sync::atomic::Ordering,
    time::{Duration, Instant, SystemTime},
};

pub struct Mempool {
    // Stores the metadata of all transactions in mempool (of all states).
    transactions: TransactionStore,

    pub system_transaction_timeout: Duration,
}

impl Mempool {
    pub fn new(config: &NodeConfig) -> Self {
        Mempool {
            transactions: TransactionStore::new(&config.mempool),
            system_transaction_timeout: Duration::from_secs(
                config.mempool.system_transaction_timeout_secs,
            ),
        }
    }

    /// This function will be called once the transaction has been stored.
    pub fn commit_transaction(&mut self, sender: &AccountAddress, sequence_number: u64) {
        self.transactions
            .commit_transaction(sender, sequence_number);
    }

    pub fn log_commit_transaction(
        &self,
        sender: &AccountAddress,
        sequence_number: u64,
        tracked_use_case: Option<(UseCaseKey, &String)>,
        block_timestamp: Duration,
    ) {
        trace!(
            LogSchema::new(LogEntry::RemoveTxn).txns(TxnsLog::new_txn(*sender, sequence_number)),
            is_rejected = false
        );
        self.log_commit_latency(*sender, sequence_number, tracked_use_case, block_timestamp);
        if let Some(ranking_score) = self.transactions.get_ranking_score(sender, sequence_number) {
            counters::core_mempool_txn_ranking_score(
                counters::REMOVE_LABEL,
                counters::COMMIT_ACCEPTED_LABEL,
                self.transactions.get_bucket(ranking_score, sender).as_str(),
                ranking_score,
            );
        }
    }

    fn log_reject_transaction(
        &self,
        sender: &AccountAddress,
        sequence_number: u64,
        reason_label: &'static str,
    ) {
        trace!(
            LogSchema::new(LogEntry::RemoveTxn).txns(TxnsLog::new_txn(*sender, sequence_number)),
            is_rejected = true,
            label = reason_label,
        );
        self.log_commit_rejected_latency(*sender, sequence_number, reason_label);
        if let Some(ranking_score) = self.transactions.get_ranking_score(sender, sequence_number) {
            counters::core_mempool_txn_ranking_score(
                counters::REMOVE_LABEL,
                reason_label,
                self.transactions.get_bucket(ranking_score, sender).as_str(),
                ranking_score,
            );
        }
    }

    pub fn reject_transaction(
        &mut self,
        sender: &AccountAddress,
        sequence_number: u64,
        hash: &HashValue,
        reason: &DiscardedVMStatus,
    ) {
        if *reason == DiscardedVMStatus::SEQUENCE_NUMBER_TOO_NEW {
            self.log_reject_transaction(sender, sequence_number, counters::COMMIT_IGNORED_LABEL);
            // Do not remove the transaction from mempool
            return;
        }

        let label = if *reason == DiscardedVMStatus::SEQUENCE_NUMBER_TOO_OLD {
            counters::COMMIT_REJECTED_DUPLICATE_LABEL
        } else {
            counters::COMMIT_REJECTED_LABEL
        };
        self.log_reject_transaction(sender, sequence_number, label);
        self.transactions
            .reject_transaction(sender, sequence_number, hash);
    }

<<<<<<< HEAD
    pub fn log_txn_latency(insertion_info: &InsertionInfo, bucket: &str, stage: &'static str) {
=======
    pub(crate) fn log_txn_latency(
        insertion_info: &InsertionInfo,
        bucket: &str,
        stage: &'static str,
        priority: &str,
    ) {
>>>>>>> c1ea4886
        if let Ok(time_delta) = SystemTime::now().duration_since(insertion_info.insertion_time) {
            counters::core_mempool_txn_commit_latency(
                stage,
                insertion_info.submitted_by_label(),
                bucket,
                time_delta,
                priority,
            );
        }
    }

    fn log_consensus_pulled_latency(&self, account: AccountAddress, sequence_number: u64) {
        if let Some((insertion_info, bucket, priority)) = self
            .transactions
            .get_insertion_info_and_bucket(&account, sequence_number)
        {
            let prev_count = insertion_info
                .consensus_pulled_counter
                .fetch_add(1, Ordering::Relaxed);
            Self::log_txn_latency(
                insertion_info,
                bucket.as_str(),
                counters::CONSENSUS_PULLED_LABEL,
                priority.as_str(),
            );
            counters::CORE_MEMPOOL_TXN_CONSENSUS_PULLED_BY_BUCKET
                .with_label_values(&[bucket.as_str()])
                .observe((prev_count + 1) as f64);
        }
    }

    fn log_commit_rejected_latency(
        &self,
        account: AccountAddress,
        sequence_number: u64,
        stage: &'static str,
    ) {
        if let Some((insertion_info, bucket, priority)) = self
            .transactions
            .get_insertion_info_and_bucket(&account, sequence_number)
        {
            Self::log_txn_latency(insertion_info, bucket.as_str(), stage, priority.as_str());
        }
    }

    fn log_commit_and_parked_latency(
        insertion_info: &InsertionInfo,
        bucket: &str,
        priority: &str,
        tracked_use_case: Option<(UseCaseKey, &String)>,
    ) {
        let parked_duration = if let Some(park_time) = insertion_info.park_time {
            let parked_duration = insertion_info
                .ready_time
                .duration_since(park_time)
                .unwrap_or(Duration::ZERO);
            counters::core_mempool_txn_commit_latency(
                counters::PARKED_TIME_LABEL,
                insertion_info.submitted_by_label(),
                bucket,
                parked_duration,
                priority,
            );
            parked_duration
        } else {
            Duration::ZERO
        };

        if let Ok(commit_duration) = SystemTime::now().duration_since(insertion_info.insertion_time)
        {
            let commit_minus_parked = commit_duration
                .checked_sub(parked_duration)
                .unwrap_or(Duration::ZERO);
            counters::core_mempool_txn_commit_latency(
                counters::NON_PARKED_COMMIT_ACCEPTED_LABEL,
                insertion_info.submitted_by_label(),
                bucket,
                commit_minus_parked,
                priority,
            );

            if insertion_info.park_time.is_none() {
                let use_case_label = tracked_use_case
                    .as_ref()
                    .map_or("entry_user_other", |(_, use_case_name)| {
                        use_case_name.as_str()
                    });

                counters::TXN_E2E_USE_CASE_COMMIT_LATENCY
                    .with_label_values(&[
                        use_case_label,
                        insertion_info.submitted_by_label(),
                        bucket,
                    ])
                    .observe(commit_duration.as_secs_f64());
            }
        }
    }

    fn log_commit_latency(
        &self,
        account: AccountAddress,
        sequence_number: u64,
        tracked_use_case: Option<(UseCaseKey, &String)>,
        block_timestamp: Duration,
    ) {
        if let Some((insertion_info, bucket, priority)) = self
            .transactions
            .get_insertion_info_and_bucket(&account, sequence_number)
        {
            Self::log_txn_latency(
                insertion_info,
                bucket.as_str(),
                counters::COMMIT_ACCEPTED_LABEL,
                priority.as_str(),
            );
            Self::log_commit_and_parked_latency(
                insertion_info,
                bucket.as_str(),
                priority.as_str(),
                tracked_use_case,
            );

            let insertion_timestamp =
                aptos_infallible::duration_since_epoch_at(&insertion_info.insertion_time);
            if let Some(insertion_to_block) = block_timestamp.checked_sub(insertion_timestamp) {
                counters::core_mempool_txn_commit_latency(
                    counters::COMMIT_ACCEPTED_BLOCK_LABEL,
                    insertion_info.submitted_by_label(),
                    bucket.as_str(),
                    insertion_to_block,
                    priority.to_string().as_str(),
                );
            }
        }
    }

    pub fn get_by_hash(&self, hash: HashValue) -> Option<SignedTransaction> {
        self.transactions.get_by_hash(hash)
    }

    /// Used to add a transaction to the Mempool.
    /// Performs basic validation: checks account's sequence number.
    pub fn add_txn(
        &mut self,
        txn: SignedTransaction,
        ranking_score: u64,
        db_sequence_number: u64,
        timeline_state: TimelineState,
        client_submitted: bool,
        // The time at which the transaction was inserted into the mempool of the
        // downstream node (sender of the mempool transaction) in millis since epoch
        ready_time_at_sender: Option<u64>,
        // The prority of this node for the peer that sent the transaction
        priority: Option<BroadcastPeerPriority>,
    ) -> MempoolStatus {
        trace!(
            LogSchema::new(LogEntry::AddTxn)
                .txns(TxnsLog::new_txn(txn.sender(), txn.sequence_number())),
            committed_seq_number = db_sequence_number
        );

        // don't accept old transactions (e.g. seq is less than account's current seq_number)
        if txn.sequence_number() < db_sequence_number {
            return MempoolStatus::new(MempoolStatusCode::InvalidSeqNumber).with_message(format!(
                "transaction sequence number is {}, current sequence number is  {}",
                txn.sequence_number(),
                db_sequence_number,
            ));
        }

        let now = SystemTime::now();
        let expiration_time =
            aptos_infallible::duration_since_epoch_at(&now) + self.system_transaction_timeout;

        let sender = txn.sender();
        let txn_info = MempoolTransaction::new(
            txn.clone(),
            expiration_time,
            ranking_score,
            timeline_state,
            db_sequence_number,
            now,
            client_submitted,
            priority.clone(),
        );

        let submitted_by_label = txn_info.insertion_info.submitted_by_label();
        let status = self.transactions.insert(txn_info);
        let now = aptos_infallible::duration_since_epoch().as_millis() as u64;

        if status.code == MempoolStatusCode::Accepted {
            counters::SENDER_BUCKET_FREQUENCIES
                .with_label_values(&[sender_bucket(
                    &sender,
                    self.transactions.num_sender_buckets(),
                )
                .to_string()
                .as_str()])
                .inc();
            if let Some(ready_time_at_sender) = ready_time_at_sender {
                let bucket = self.transactions.get_bucket(ranking_score, &sender);
                counters::core_mempool_txn_commit_latency(
                    counters::BROADCAST_RECEIVED_LABEL,
                    submitted_by_label,
                    bucket.as_str(),
                    Duration::from_millis(now.saturating_sub(ready_time_at_sender)),
                    priority
                        .map_or_else(|| "Unknown".to_string(), |priority| priority.to_string())
                        .as_str(),
                );
            }
        }
        counters::core_mempool_txn_ranking_score(
            counters::INSERT_LABEL,
            status.code.to_string().as_str(),
            self.transactions
                .get_bucket(ranking_score, &sender)
                .as_str(),
            ranking_score,
        );
        status
    }

    /// Txn was already chosen, either in a local or remote previous pull (so now in consensus) or
    /// in the current pull.
    fn txn_was_chosen(
        account_address: AccountAddress,
        sequence_number: u64,
        inserted: &HashSet<(AccountAddress, u64)>,
        exclude_transactions: &BTreeMap<TransactionSummary, TransactionInProgress>,
    ) -> bool {
        if inserted.contains(&(account_address, sequence_number)) {
            return true;
        }

        let min_inclusive = TxnPointer::new(account_address, sequence_number, HashValue::zero());
        let max_exclusive = TxnPointer::new(
            account_address,
            sequence_number.saturating_add(1),
            HashValue::zero(),
        );

        exclude_transactions
            .range(min_inclusive..max_exclusive)
            .next()
            .is_some()
    }

    /// Fetches next block of transactions for consensus.
    /// `return_non_full` - if false, only return transactions when max_txns or max_bytes is reached
    ///                     Should always be true for Quorum Store.
    /// `include_gas_upgraded` - Return transactions that had gas upgraded, even if they are in
    ///                          exclude_transactions. Should only be true for Quorum Store.
    /// `exclude_transactions` - transactions that were sent to Consensus but were not committed yet
    ///  mempool should filter out such transactions.
    #[allow(clippy::explicit_counter_loop)]
    pub fn get_batch_with_ranking_score(
        &self,
        max_txns: u64,
        max_bytes: u64,
        return_non_full: bool,
        exclude_transactions: BTreeMap<TransactionSummary, TransactionInProgress>,
    ) -> Vec<(SignedTransaction, u64)> {
        let start_time = Instant::now();
        let exclude_size = exclude_transactions.len();
        let mut inserted = HashSet::new();

        let gas_end_time = start_time.elapsed();

        let mut result = vec![];
        // Helper DS. Helps to mitigate scenarios where account submits several transactions
        // with increasing gas price (e.g. user submits transactions with sequence number 1, 2
        // and gas_price 1, 10 respectively)
        // Later txn has higher gas price and will be observed first in priority index iterator,
        // but can't be executed before first txn. Once observed, such txn will be saved in
        // `skipped` DS and rechecked once it's ancestor becomes available
        let mut skipped = HashSet::new();
        let mut total_bytes = 0;
        let mut txn_walked = 0usize;
        // iterate over the queue of transactions based on gas price
        'main: for txn in self.transactions.iter_queue() {
            txn_walked += 1;
            let txn_ptr = TxnPointer::from(txn);

            // TODO: removed gas upgraded logic. double check if it's needed
            if exclude_transactions.contains_key(&txn_ptr) {
                continue;
            }
            let tx_seq = txn.sequence_number.transaction_sequence_number;
            let txn_in_sequence = tx_seq > 0
                && Self::txn_was_chosen(txn.address, tx_seq - 1, &inserted, &exclude_transactions);
            let account_sequence_number = self.transactions.get_sequence_number(&txn.address);
            // include transaction if it's "next" for given account or
            // we've already sent its ancestor to Consensus.
            if txn_in_sequence || account_sequence_number == Some(&tx_seq) {
                inserted.insert((txn.address, tx_seq));
                result.push((txn.address, tx_seq));
                if (result.len() as u64) == max_txns {
                    break;
                }

                // check if we can now include some transactions
                // that were skipped before for given account
                let mut skipped_txn = (txn.address, tx_seq + 1);
                while skipped.remove(&skipped_txn) {
                    inserted.insert(skipped_txn);
                    result.push(skipped_txn);
                    if (result.len() as u64) == max_txns {
                        break 'main;
                    }
                    skipped_txn = (skipped_txn.0, skipped_txn.1 + 1);
                }
            } else {
                skipped.insert((txn.address, tx_seq));
            }
        }
        let result_size = result.len();
        let result_end_time = start_time.elapsed();
        let result_time = result_end_time.saturating_sub(gas_end_time);

        let mut block = Vec::with_capacity(result_size);
        let mut full_bytes = false;
        for (sender, sequence_number) in result {
            if let Some((txn, ranking_score)) = self
                .transactions
                .get_with_ranking_score(&sender, sequence_number)
            {
                let txn_size = txn.txn_bytes_len() as u64;
                if total_bytes + txn_size > max_bytes {
                    full_bytes = true;
                    break;
                }
                total_bytes += txn_size;
                block.push((txn, ranking_score));
                if total_bytes == max_bytes {
                    full_bytes = true;
                }
                counters::core_mempool_txn_ranking_score(
                    counters::CONSENSUS_PULLED_LABEL,
                    counters::CONSENSUS_PULLED_LABEL,
                    self.transactions
                        .get_bucket(ranking_score, &sender)
                        .as_str(),
                    ranking_score,
                );
            }
        }
        let block_end_time = start_time.elapsed();
        let block_time = block_end_time.saturating_sub(result_end_time);

        if result_size > 0 {
            debug!(
                LogSchema::new(LogEntry::GetBlock),
                seen_consensus = exclude_size,
                walked = txn_walked,
                // before size and non full check
                result_size = result_size,
                // before non full check
                byte_size = total_bytes,
                block_size = block.len(),
                return_non_full = return_non_full,
                result_time_ms = result_time.as_millis(),
                block_time_ms = block_time.as_millis(),
            );
        } else {
            sample!(
                SampleRate::Duration(Duration::from_secs(60)),
                debug!(
                    LogSchema::new(LogEntry::GetBlock),
                    seen_consensus = exclude_size,
                    walked = txn_walked,
                    // before size and non full check
                    result_size = result_size,
                    // before non full check
                    byte_size = total_bytes,
                    block_size = block.len(),
                    return_non_full = return_non_full,
                    result_time_ms = result_time.as_millis(),
                    block_time_ms = block_time.as_millis(),
                )
            );
        }

        if !return_non_full && !full_bytes && (block.len() as u64) < max_txns {
            block.clear();
        }

        counters::mempool_service_transactions(counters::GET_BLOCK_LABEL, block.len());
        counters::MEMPOOL_SERVICE_BYTES_GET_BLOCK.observe(total_bytes as f64);
        for (transaction, _) in &block {
            self.log_consensus_pulled_latency(transaction.sender(), transaction.sequence_number());
        }
        block
    }

    pub fn get_batch(
        &self,
        max_txns: u64,
        max_bytes: u64,
        return_non_full: bool,
        exclude_transactions: BTreeMap<TransactionSummary, TransactionInProgress>,
    ) -> Vec<SignedTransaction> {
        let batch_with_ranking_score = self.get_batch_with_ranking_score(
            max_txns,
            max_bytes,
            return_non_full,
            exclude_transactions,
        );
        batch_with_ranking_score
            .into_iter()
            .map(|(txn, _)| txn)
            .collect()
    }

    /// Periodic core mempool garbage collection.
    /// Removes all expired transactions and clears expired entries in metrics
    /// cache and sequence number cache.
    pub fn gc(&mut self) {
        let now = aptos_infallible::duration_since_epoch();
        self.transactions.gc_by_system_ttl(now);
    }

    /// Garbage collection based on client-specified expiration time.
    pub fn gc_by_expiration_time(&mut self, block_time: Duration) {
        self.transactions.gc_by_expiration_time(block_time);
    }

<<<<<<< HEAD
    /// Returns block of transactions and new last_timeline_id.
    pub fn read_timeline(
=======
    /// Returns block of transactions and new last_timeline_id. For each transaction, the output includes
    /// the transaction ready time in millis since epoch
    pub(crate) fn read_timeline(
>>>>>>> c1ea4886
        &self,
        sender_bucket: MempoolSenderBucket,
        timeline_id: &MultiBucketTimelineIndexIds,
        count: usize,
        before: Option<Instant>,
        priority_of_receiver: BroadcastPeerPriority,
    ) -> (Vec<(SignedTransaction, u64)>, MultiBucketTimelineIndexIds) {
        self.transactions.read_timeline(
            sender_bucket,
            timeline_id,
            count,
            before,
            priority_of_receiver,
        )
    }

<<<<<<< HEAD
    /// Read transactions from timeline from `start_id` (exclusive) to `end_id` (inclusive).
    pub fn timeline_range(&self, start_end_pairs: &Vec<(u64, u64)>) -> Vec<SignedTransaction> {
        self.transactions.timeline_range(start_end_pairs)
=======
    /// Read transactions from timeline from `start_id` (exclusive) to `end_id` (inclusive),
    /// along with their ready times in millis since poch
    pub(crate) fn timeline_range(
        &self,
        sender_bucket: MempoolSenderBucket,
        start_end_pairs: HashMap<TimelineIndexIdentifier, (u64, u64)>,
    ) -> Vec<(SignedTransaction, u64)> {
        self.transactions
            .timeline_range(sender_bucket, start_end_pairs)
    }

    pub(crate) fn timeline_range_of_message(
        &self,
        sender_start_end_pairs: HashMap<
            MempoolSenderBucket,
            HashMap<TimelineIndexIdentifier, (u64, u64)>,
        >,
    ) -> Vec<(SignedTransaction, u64)> {
        sender_start_end_pairs
            .iter()
            .flat_map(|(sender_bucket, start_end_pairs)| {
                self.transactions
                    .timeline_range(*sender_bucket, start_end_pairs.clone())
            })
            .collect()
>>>>>>> c1ea4886
    }

    pub fn gen_snapshot(&self) -> TxnsLog {
        self.transactions.gen_snapshot()
    }

    #[cfg(test)]
    pub fn get_parking_lot_size(&self) -> usize {
        self.transactions.get_parking_lot_size()
    }

    #[cfg(test)]
    pub fn get_transaction_store(&self) -> &TransactionStore {
        &self.transactions
    }

    pub fn get_parking_lot_addresses(&self) -> Vec<(AccountAddress, u64)> {
        self.transactions.get_parking_lot_addresses()
    }
}<|MERGE_RESOLUTION|>--- conflicted
+++ resolved
@@ -51,12 +51,12 @@
     }
 
     /// This function will be called once the transaction has been stored.
-    pub fn commit_transaction(&mut self, sender: &AccountAddress, sequence_number: u64) {
+    pub(crate) fn commit_transaction(&mut self, sender: &AccountAddress, sequence_number: u64) {
         self.transactions
             .commit_transaction(sender, sequence_number);
     }
 
-    pub fn log_commit_transaction(
+    pub(crate) fn log_commit_transaction(
         &self,
         sender: &AccountAddress,
         sequence_number: u64,
@@ -100,7 +100,7 @@
         }
     }
 
-    pub fn reject_transaction(
+    pub(crate) fn reject_transaction(
         &mut self,
         sender: &AccountAddress,
         sequence_number: u64,
@@ -123,16 +123,12 @@
             .reject_transaction(sender, sequence_number, hash);
     }
 
-<<<<<<< HEAD
-    pub fn log_txn_latency(insertion_info: &InsertionInfo, bucket: &str, stage: &'static str) {
-=======
     pub(crate) fn log_txn_latency(
         insertion_info: &InsertionInfo,
         bucket: &str,
         stage: &'static str,
         priority: &str,
     ) {
->>>>>>> c1ea4886
         if let Ok(time_delta) = SystemTime::now().duration_since(insertion_info.insertion_time) {
             counters::core_mempool_txn_commit_latency(
                 stage,
@@ -270,13 +266,13 @@
         }
     }
 
-    pub fn get_by_hash(&self, hash: HashValue) -> Option<SignedTransaction> {
+    pub(crate) fn get_by_hash(&self, hash: HashValue) -> Option<SignedTransaction> {
         self.transactions.get_by_hash(hash)
     }
 
     /// Used to add a transaction to the Mempool.
     /// Performs basic validation: checks account's sequence number.
-    pub fn add_txn(
+    pub(crate) fn add_txn(
         &mut self,
         txn: SignedTransaction,
         ranking_score: u64,
@@ -390,13 +386,13 @@
     /// `exclude_transactions` - transactions that were sent to Consensus but were not committed yet
     ///  mempool should filter out such transactions.
     #[allow(clippy::explicit_counter_loop)]
-    pub fn get_batch_with_ranking_score(
+    pub(crate) fn get_batch(
         &self,
         max_txns: u64,
         max_bytes: u64,
         return_non_full: bool,
         exclude_transactions: BTreeMap<TransactionSummary, TransactionInProgress>,
-    ) -> Vec<(SignedTransaction, u64)> {
+    ) -> Vec<SignedTransaction> {
         let start_time = Instant::now();
         let exclude_size = exclude_transactions.len();
         let mut inserted = HashSet::new();
@@ -467,7 +463,7 @@
                     break;
                 }
                 total_bytes += txn_size;
-                block.push((txn, ranking_score));
+                block.push(txn);
                 if total_bytes == max_bytes {
                     full_bytes = true;
                 }
@@ -523,52 +519,28 @@
 
         counters::mempool_service_transactions(counters::GET_BLOCK_LABEL, block.len());
         counters::MEMPOOL_SERVICE_BYTES_GET_BLOCK.observe(total_bytes as f64);
-        for (transaction, _) in &block {
+        for transaction in &block {
             self.log_consensus_pulled_latency(transaction.sender(), transaction.sequence_number());
         }
         block
-    }
-
-    pub fn get_batch(
-        &self,
-        max_txns: u64,
-        max_bytes: u64,
-        return_non_full: bool,
-        exclude_transactions: BTreeMap<TransactionSummary, TransactionInProgress>,
-    ) -> Vec<SignedTransaction> {
-        let batch_with_ranking_score = self.get_batch_with_ranking_score(
-            max_txns,
-            max_bytes,
-            return_non_full,
-            exclude_transactions,
-        );
-        batch_with_ranking_score
-            .into_iter()
-            .map(|(txn, _)| txn)
-            .collect()
     }
 
     /// Periodic core mempool garbage collection.
     /// Removes all expired transactions and clears expired entries in metrics
     /// cache and sequence number cache.
-    pub fn gc(&mut self) {
+    pub(crate) fn gc(&mut self) {
         let now = aptos_infallible::duration_since_epoch();
         self.transactions.gc_by_system_ttl(now);
     }
 
     /// Garbage collection based on client-specified expiration time.
-    pub fn gc_by_expiration_time(&mut self, block_time: Duration) {
+    pub(crate) fn gc_by_expiration_time(&mut self, block_time: Duration) {
         self.transactions.gc_by_expiration_time(block_time);
     }
 
-<<<<<<< HEAD
-    /// Returns block of transactions and new last_timeline_id.
-    pub fn read_timeline(
-=======
     /// Returns block of transactions and new last_timeline_id. For each transaction, the output includes
     /// the transaction ready time in millis since epoch
     pub(crate) fn read_timeline(
->>>>>>> c1ea4886
         &self,
         sender_bucket: MempoolSenderBucket,
         timeline_id: &MultiBucketTimelineIndexIds,
@@ -585,11 +557,6 @@
         )
     }
 
-<<<<<<< HEAD
-    /// Read transactions from timeline from `start_id` (exclusive) to `end_id` (inclusive).
-    pub fn timeline_range(&self, start_end_pairs: &Vec<(u64, u64)>) -> Vec<SignedTransaction> {
-        self.transactions.timeline_range(start_end_pairs)
-=======
     /// Read transactions from timeline from `start_id` (exclusive) to `end_id` (inclusive),
     /// along with their ready times in millis since poch
     pub(crate) fn timeline_range(
@@ -615,7 +582,6 @@
                     .timeline_range(*sender_bucket, start_end_pairs.clone())
             })
             .collect()
->>>>>>> c1ea4886
     }
 
     pub fn gen_snapshot(&self) -> TxnsLog {
