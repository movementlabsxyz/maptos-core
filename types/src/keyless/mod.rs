// Copyright © Aptos Foundation
// SPDX-License-Identifier: Apache-2.0

use crate::transaction::{
    authenticator::{
        AnyPublicKey, AnySignature, EphemeralPublicKey, EphemeralSignature, MAX_NUM_OF_SIGS,
    },
    SignedTransaction,
};
use anyhow::bail;
use aptos_crypto::{poseidon_bn254, CryptoMaterialError, ValidCryptoMaterial};
use aptos_crypto_derive::{BCSCryptoHash, CryptoHasher};
use ark_bn254::Bn254;
use ark_groth16::PreparedVerifyingKey;
use ark_serialize::CanonicalSerialize;
use base64::URL_SAFE_NO_PAD;
use once_cell::sync::Lazy;
use serde::{Deserialize, Deserializer, Serialize, Serializer};
use std::{
    str,
    time::{Duration, SystemTime, UNIX_EPOCH},
};

<<<<<<< HEAD
mod bn254_circom;
mod circuit_constants;
=======
pub mod bn254_circom;
pub mod circuit_constants;
pub mod circuit_testcases;
>>>>>>> c1ea4886
mod configuration;
mod groth16_sig;
mod groth16_vk;
mod openid_sig;
<<<<<<< HEAD
mod zkp_sig;

#[cfg(any(test, feature = "testing"))]
mod circuit_testcases;

#[cfg(any(test, feature = "testing"))]
pub mod test_utils;

use crate::keyless::circuit_constants::devnet_prepared_vk;
=======
pub mod proof_simulation;
pub mod test_utils;
mod zkp_sig;

use crate::keyless::circuit_constants::prepared_vk_for_testing;
>>>>>>> c1ea4886
pub use bn254_circom::{
    g1_projective_str_to_affine, g2_projective_str_to_affine, get_public_inputs_hash, G1Bytes,
    G2Bytes, G1_PROJECTIVE_COMPRESSED_NUM_BYTES, G2_PROJECTIVE_COMPRESSED_NUM_BYTES,
};
pub use configuration::Configuration;
pub use groth16_sig::{Groth16Proof, Groth16ProofAndStatement, ZeroKnowledgeSig};
pub use groth16_vk::Groth16VerificationKey;
use move_core_types::account_address::AccountAddress;
pub use openid_sig::{Claims, OpenIdSig};
pub use zkp_sig::ZKP;

/// The name of the Move module for keyless accounts deployed at 0x1.
pub const KEYLESS_ACCOUNT_MODULE_NAME: &str = "keyless_account";

/// A VK that we use often for keyless e2e tests and smoke tests.
pub static VERIFICATION_KEY_FOR_TESTING: Lazy<PreparedVerifyingKey<Bn254>> =
    Lazy::new(prepared_vk_for_testing);

#[macro_export]
macro_rules! invalid_signature {
    ($message:expr) => {
        VMStatus::error(StatusCode::INVALID_SIGNATURE, Some($message.to_owned()))
    };
}

/// Useful macro for arkworks serialization!
#[macro_export]
macro_rules! serialize {
    ($obj:expr) => {{
        let mut buf = vec![];
        $obj.serialize_compressed(&mut buf).unwrap();
        buf
    }};
}

/// A signature from the OIDC provider over the user ID, the application ID and the EPK, which serves
/// as a "certificate" binding the EPK to the keyless account associated with that user and application.
///
/// This is a \[ZKPoK of an\] OpenID signature over a JWT containing several relevant fields
/// (e.g., `aud`, `sub`, `iss`, `nonce`) where `nonce` is a commitment to the `ephemeral_pubkey` and
/// the expiration time
/// `exp_timestamp_secs`.
#[derive(Clone, Debug, Deserialize, PartialEq, Eq, Hash, Serialize)]
#[cfg_attr(feature = "fuzzing", derive(arbitrary::Arbitrary))]
pub enum EphemeralCertificate {
    ZeroKnowledgeSig(ZeroKnowledgeSig),
    OpenIdSig(OpenIdSig),
}

/// NOTE: See `KeylessPublicKey` comments for why this cannot be named `Signature`.
#[derive(Clone, Debug, Deserialize, PartialEq, Eq, Hash, Serialize)]
pub struct KeylessSignature {
    pub cert: EphemeralCertificate,

    /// The decoded/plaintext JWT header (i.e., *not* base64url-encoded), with two relevant fields:
    ///  1. `kid`, which indicates which of the OIDC provider's JWKs should be used to verify the
    ///     \[ZKPoK of an\] OpenID signature.,
    ///  2. `alg`, which indicates which type of signature scheme was used to sign the JWT
    pub jwt_header_json: String,

    /// The expiry time of the `ephemeral_pubkey` represented as a UNIX epoch timestamp in seconds.
    pub exp_date_secs: u64,

    /// A short lived public key used to verify the `ephemeral_signature`.
    pub ephemeral_pubkey: EphemeralPublicKey,

    /// A signature over the transaction and, if present, the ZKP, under `ephemeral_pubkey`.
    /// The ZKP is included in this signature to prevent malleability attacks.
    pub ephemeral_signature: EphemeralSignature,
}

/// This struct wraps the transaction and optional ZKP that is signed with the ephemeral secret key.
#[derive(Serialize, Deserialize, CryptoHasher, BCSCryptoHash)]
pub struct TransactionAndProof<T> {
    pub message: T,
    pub proof: Option<ZKP>,
}

impl TryFrom<&[u8]> for KeylessSignature {
    type Error = CryptoMaterialError;

    fn try_from(bytes: &[u8]) -> Result<Self, CryptoMaterialError> {
        bcs::from_bytes::<KeylessSignature>(bytes)
            .map_err(|_e| CryptoMaterialError::DeserializationError)
    }
}

impl ValidCryptoMaterial for KeylessSignature {
    const AIP_80_PREFIX: &'static str = "";

    fn to_bytes(&self) -> Vec<u8> {
        bcs::to_bytes(&self).expect("Only unhandleable errors happen here.")
    }
}

#[derive(Debug, Serialize, Deserialize)]
pub struct JWTHeader {
    pub kid: String,
    pub alg: String,
}

impl KeylessSignature {
    /// A reasonable upper bound for the number of bytes we expect in a keyless signature. This is
    /// enforced by our full nodes when they receive TXNs.
    pub const MAX_LEN: usize = 4000;

    pub fn parse_jwt_header(&self) -> anyhow::Result<JWTHeader> {
        let header: JWTHeader = serde_json::from_str(&self.jwt_header_json)?;
        Ok(header)
    }

    pub fn verify_expiry(&self, current_time_microseconds: u64) -> anyhow::Result<()> {
        let block_time = UNIX_EPOCH.checked_add(Duration::from_micros(current_time_microseconds))
            .ok_or_else(|| anyhow::anyhow!("Overflowed on UNIX_EPOCH + current_time_microseconds when checking exp_date_secs"))?;
        let expiry_time = seconds_from_epoch(self.exp_date_secs)?;

        if block_time > expiry_time {
            bail!("Keyless signature is expired");
        } else {
            Ok(())
        }
    }
}

/// The pepper is used to create a _hiding_ identity commitment (IDC) when deriving a keyless address.
/// We fix its size at `poseidon_bn254::keyless::BYTES_PACKED_PER_SCALAR` to avoid extra hashing work when
/// computing the public inputs hash.
///
/// This value should **NOT* be changed since on-chain addresses are based on it (e.g.,
/// hashing with a larger pepper would lead to a different address).
#[derive(Clone, Debug, Eq, PartialEq, Hash)]
#[cfg_attr(feature = "fuzzing", derive(arbitrary::Arbitrary))]
pub struct Pepper(pub(crate) [u8; poseidon_bn254::keyless::BYTES_PACKED_PER_SCALAR]);

impl Pepper {
    pub const NUM_BYTES: usize = poseidon_bn254::keyless::BYTES_PACKED_PER_SCALAR;

    pub fn new(bytes: [u8; Self::NUM_BYTES]) -> Self {
        Self(bytes)
    }

    pub fn to_bytes(&self) -> &[u8; Self::NUM_BYTES] {
        &self.0
    }

    // Used for testing. #[cfg(test)] doesn't seem to allow for use in smoke tests.
    pub fn from_number(num: u128) -> Self {
        let big_int = num_bigint::BigUint::from(num);
        let bytes: Vec<u8> = big_int.to_bytes_le();
        let mut extended_bytes = [0u8; Self::NUM_BYTES];
        extended_bytes[..bytes.len()].copy_from_slice(&bytes);
        Self(extended_bytes)
    }
}

impl<'de> Deserialize<'de> for Pepper {
    fn deserialize<D>(deserializer: D) -> std::result::Result<Self, D::Error>
    where
        D: Deserializer<'de>,
    {
        if deserializer.is_human_readable() {
            let s = <String>::deserialize(deserializer)?;
            let bytes = hex::decode(s)
                .map_err(serde::de::Error::custom)?
                .try_into()
                .map_err(|e| serde::de::Error::custom(format!("{:?}", e)))?;

            Ok(Pepper::new(bytes))
        } else {
            // In order to preserve the Serde data model and help analysis tools,
            // make sure to wrap our value in a container with the same name
            // as the original type.
            #[derive(::serde::Deserialize)]
            #[serde(rename = "Pepper")]
            struct Value([u8; Pepper::NUM_BYTES]);

            let value = Value::deserialize(deserializer)?;
            Ok(Pepper::new(value.0))
        }
    }
}

impl Serialize for Pepper {
    fn serialize<S>(&self, serializer: S) -> std::result::Result<S::Ok, S::Error>
    where
        S: Serializer,
    {
        if serializer.is_human_readable() {
            hex::encode(self.0).serialize(serializer)
        } else {
            // See comment in deserialize.
            serializer.serialize_newtype_struct("Pepper", &self.0)
        }
    }
}

#[derive(Clone, Debug, Eq, PartialEq, Hash, Serialize, Deserialize)]
#[cfg_attr(feature = "fuzzing", derive(arbitrary::Arbitrary))]
pub struct IdCommitment(#[serde(with = "serde_bytes")] pub(crate) Vec<u8>);

impl IdCommitment {
    /// The max length of the value of the JWT's `aud` field supported in our circuit. Keyless address
    /// derivation depends on this, so it should not be changed.
    pub const MAX_AUD_VAL_BYTES: usize = circuit_constants::MAX_AUD_VAL_BYTES;
    /// The max length of the JWT field name that stores the user's ID (e.g., `sub`, `email`) which is
    /// supported in our circuit. Keyless address derivation depends on this, so it should not be changed.
    pub const MAX_UID_KEY_BYTES: usize = circuit_constants::MAX_UID_KEY_BYTES;
    /// The max length of the value of the JWT's UID field (`sub`, `email`) that stores the user's ID
    /// which is supported in our circuit. Keyless address derivation depends on this, so it should not
    /// be changed.
    pub const MAX_UID_VAL_BYTES: usize = circuit_constants::MAX_UID_VAL_BYTES;
    /// The size of the identity commitment (IDC) used to derive a keyless address. This value should **NOT*
    /// be changed since on-chain addresses are based on it (e.g., hashing a larger-sized IDC would lead
    /// to a different address).
    pub const NUM_BYTES: usize = 32;

    pub fn new_from_preimage(
        pepper: &Pepper,
        aud: &str,
        uid_key: &str,
        uid_val: &str,
    ) -> anyhow::Result<Self> {
        let aud_val_hash =
            poseidon_bn254::keyless::pad_and_hash_string(aud, Self::MAX_AUD_VAL_BYTES)?;
        // println!("aud_val_hash: {}", aud_val_hash);
        let uid_key_hash =
            poseidon_bn254::keyless::pad_and_hash_string(uid_key, Self::MAX_UID_KEY_BYTES)?;
        // println!("uid_key_hash: {}", uid_key_hash);
        let uid_val_hash =
            poseidon_bn254::keyless::pad_and_hash_string(uid_val, Self::MAX_UID_VAL_BYTES)?;
        // println!("uid_val_hash: {}", uid_val_hash);
        let pepper_scalar = poseidon_bn254::keyless::pack_bytes_to_one_scalar(pepper.0.as_slice())?;
        // println!("Pepper Fr: {}", pepper_scalar);

        let fr = poseidon_bn254::hash_scalars(vec![
            pepper_scalar,
            aud_val_hash,
            uid_val_hash,
            uid_key_hash,
        ])?;

        let mut idc_bytes = vec![0u8; IdCommitment::NUM_BYTES];
        fr.serialize_uncompressed(&mut idc_bytes[..])?;
        Ok(IdCommitment(idc_bytes))
    }

    pub fn to_bytes(&self) -> Vec<u8> {
        bcs::to_bytes(&self).expect("Only unhandleable errors happen here.")
    }
}

impl TryFrom<&[u8]> for IdCommitment {
    type Error = CryptoMaterialError;

    fn try_from(_value: &[u8]) -> Result<Self, Self::Error> {
        bcs::from_bytes::<IdCommitment>(_value)
            .map_err(|_e| CryptoMaterialError::DeserializationError)
    }
}

/// NOTE: Could not use keyless::PublicKey here due to the way `testsuite/generate-format` works.
/// Would need to use `#[key_name(<some_other_name>)]` to avoid naming conflicts with another
/// `PublicKey` struct. But the `key_name` procedural macro only works with the `[De]SerializeKey`
/// procedural macros, which we cannot use since they force us to reimplement serialization.
#[derive(Clone, Debug, Eq, PartialEq, Hash, Serialize, Deserialize)]
#[cfg_attr(feature = "fuzzing", derive(arbitrary::Arbitrary))]
pub struct KeylessPublicKey {
    /// The value of the `iss` field from the JWT, indicating the OIDC provider.
    /// e.g., <https://accounts.google.com>
    pub iss_val: String,

    /// SNARK-friendly commitment to:
    /// 1. The application's ID; i.e., the `aud` field in the signed OIDC JWT representing the OAuth client ID.
    /// 2. The OIDC provider's internal identifier for the user; e.g., the `sub` field in the signed OIDC JWT
    ///    which is Google's internal user identifier for bob@gmail.com, or the `email` field.
    ///
    /// e.g., H(aud || uid_key || uid_val || pepper), where `pepper` is the commitment's randomness used to hide
    ///  `aud` and `sub`.
    pub idc: IdCommitment,
}

/// Unlike a normal keyless account, a "federated" keyless account will accept JWKs published at a
/// specific contract address.
#[derive(Clone, Debug, Eq, PartialEq, Hash, Serialize, Deserialize)]
#[cfg_attr(feature = "fuzzing", derive(arbitrary::Arbitrary))]
pub struct FederatedKeylessPublicKey {
    pub jwk_addr: AccountAddress,
    pub pk: KeylessPublicKey,
}

impl FederatedKeylessPublicKey {
    /// A reasonable upper bound for the number of bytes we expect in a federated keyless public key.
    /// This is enforced by our full nodes when they receive TXNs.
    pub const MAX_LEN: usize = AccountAddress::LENGTH + KeylessPublicKey::MAX_LEN;

    pub fn to_bytes(&self) -> Vec<u8> {
        bcs::to_bytes(&self).expect("Only unhandleable errors happen here.")
    }
}

impl TryFrom<&[u8]> for FederatedKeylessPublicKey {
    type Error = CryptoMaterialError;

    fn try_from(bytes: &[u8]) -> Result<Self, Self::Error> {
        bcs::from_bytes::<FederatedKeylessPublicKey>(bytes)
            .map_err(|_e| CryptoMaterialError::DeserializationError)
    }
}

#[derive(Clone, Debug, Eq, PartialEq, Hash)]
#[cfg_attr(feature = "fuzzing", derive(arbitrary::Arbitrary))]
pub enum AnyKeylessPublicKey {
    Normal(KeylessPublicKey),
    Federated(FederatedKeylessPublicKey),
}

impl AnyKeylessPublicKey {
    pub fn inner_keyless_pk(&self) -> &KeylessPublicKey {
        match self {
            AnyKeylessPublicKey::Normal(pk) => pk,
            AnyKeylessPublicKey::Federated(fed_pk) => &fed_pk.pk,
        }
    }
}

impl From<AnyKeylessPublicKey> for AnyPublicKey {
    fn from(apk: AnyKeylessPublicKey) -> Self {
        match apk {
            AnyKeylessPublicKey::Normal(pk) => AnyPublicKey::Keyless { public_key: pk },
            AnyKeylessPublicKey::Federated(fed_pk) => {
                AnyPublicKey::FederatedKeyless { public_key: fed_pk }
            },
        }
    }
}

impl KeylessPublicKey {
    /// A reasonable upper bound for the number of bytes we expect in a keyless public key. This is
    /// enforced by our full nodes when they receive TXNs.
    pub const MAX_LEN: usize = 200 + IdCommitment::NUM_BYTES;

    pub fn to_bytes(&self) -> Vec<u8> {
        bcs::to_bytes(&self).expect("Only unhandleable errors happen here.")
    }
}

impl TryFrom<&[u8]> for KeylessPublicKey {
    type Error = CryptoMaterialError;

    fn try_from(bytes: &[u8]) -> Result<Self, Self::Error> {
        bcs::from_bytes::<KeylessPublicKey>(bytes)
            .map_err(|_e| CryptoMaterialError::DeserializationError)
    }
}

pub fn get_authenticators(
    transaction: &SignedTransaction,
) -> anyhow::Result<Vec<(AnyKeylessPublicKey, KeylessSignature)>> {
    // Check all the signers in the TXN
    let single_key_authenticators = transaction
        .authenticator_ref()
        .to_single_key_authenticators()?;
    let mut authenticators = Vec::with_capacity(MAX_NUM_OF_SIGS);
    for authenticator in single_key_authenticators {
        match (authenticator.public_key(), authenticator.signature()) {
            (AnyPublicKey::Keyless { public_key }, AnySignature::Keyless { signature }) => {
                authenticators.push((
                    AnyKeylessPublicKey::Normal(public_key.clone()),
                    signature.clone(),
                ))
            },
            (
                AnyPublicKey::FederatedKeyless { public_key },
                AnySignature::Keyless { signature },
            ) => authenticators.push((
                AnyKeylessPublicKey::Federated(FederatedKeylessPublicKey {
                    jwk_addr: public_key.jwk_addr,
                    pk: public_key.pk.clone(),
                }),
                signature.clone(),
            )),
            _ => {
                // ignore.
            },
        }
    }
    Ok(authenticators)
}

pub fn base64url_encode_str(data: &str) -> String {
    base64::encode_config(data.as_bytes(), URL_SAFE_NO_PAD)
}

pub(crate) fn base64url_encode_bytes(data: &[u8]) -> String {
    base64::encode_config(data, URL_SAFE_NO_PAD)
}

#[allow(unused)]
fn base64url_decode_as_str(b64: &str) -> anyhow::Result<String> {
    let decoded_bytes = base64::decode_config(b64, URL_SAFE_NO_PAD)?;
    // Convert the decoded bytes to a UTF-8 string
    let str = String::from_utf8(decoded_bytes)?;
    Ok(str)
}

fn seconds_from_epoch(secs: u64) -> anyhow::Result<SystemTime> {
    UNIX_EPOCH
        .checked_add(Duration::from_secs(secs))
        .ok_or_else(|| anyhow::anyhow!("Overflowed on UNIX_EPOCH + secs in seconds_from_epoch"))
}

#[cfg(test)]
mod tests;<|MERGE_RESOLUTION|>--- conflicted
+++ resolved
@@ -21,35 +21,18 @@
     time::{Duration, SystemTime, UNIX_EPOCH},
 };
 
-<<<<<<< HEAD
-mod bn254_circom;
-mod circuit_constants;
-=======
 pub mod bn254_circom;
 pub mod circuit_constants;
 pub mod circuit_testcases;
->>>>>>> c1ea4886
 mod configuration;
 mod groth16_sig;
 mod groth16_vk;
 mod openid_sig;
-<<<<<<< HEAD
-mod zkp_sig;
-
-#[cfg(any(test, feature = "testing"))]
-mod circuit_testcases;
-
-#[cfg(any(test, feature = "testing"))]
-pub mod test_utils;
-
-use crate::keyless::circuit_constants::devnet_prepared_vk;
-=======
 pub mod proof_simulation;
 pub mod test_utils;
 mod zkp_sig;
 
 use crate::keyless::circuit_constants::prepared_vk_for_testing;
->>>>>>> c1ea4886
 pub use bn254_circom::{
     g1_projective_str_to_affine, g2_projective_str_to_affine, get_public_inputs_hash, G1Bytes,
     G2Bytes, G1_PROJECTIVE_COMPRESSED_NUM_BYTES, G2_PROJECTIVE_COMPRESSED_NUM_BYTES,
