// Copyright © Aptos Foundation
// SPDX-License-Identifier: Apache-2.0

use crate::{
<<<<<<< HEAD
    invalid_signature, keyless::circuit_constants, move_utils::as_move_value::AsMoveValue,
=======
    invalid_signature,
    keyless::{
        circuit_constants, circuit_testcases::SAMPLE_EXP_HORIZON_SECS, KEYLESS_ACCOUNT_MODULE_NAME,
    },
    move_utils::as_move_value::AsMoveValue,
    on_chain_config::OnChainConfig,
>>>>>>> c1ea4886
};
use move_core_types::{
    ident_str,
    identifier::IdentStr,
    move_resource::MoveStructType,
    value::{MoveStruct, MoveValue},
    vm_status::{StatusCode, VMStatus},
};
use serde::{Deserialize, Serialize};

/// The name of the Move module for keyless accounts deployed at 0x1.
pub const KEYLESS_ACCOUNT_MODULE_NAME: &str = "keyless_account";

/// ~31,710 years
pub(crate) const TESTING_EXP_HORIZON_SECS: u64 = 999_999_999_999;

/// Reflection of aptos_framework::keyless_account::Configuration
#[derive(Serialize, Deserialize, Eq, PartialEq, Debug)]
pub struct Configuration {
    pub override_aud_vals: Vec<String>,
    pub max_signatures_per_txn: u16,
    pub max_exp_horizon_secs: u64,
    pub training_wheels_pubkey: Option<Vec<u8>>,
    pub max_commited_epk_bytes: u16,
    pub max_iss_val_bytes: u16,
    pub max_extra_field_bytes: u16,
    pub max_jwt_header_b64_bytes: u32,
}

impl AsMoveValue for Configuration {
    fn as_move_value(&self) -> MoveValue {
        MoveValue::Struct(MoveStruct::Runtime(vec![
            self.override_aud_vals.as_move_value(),
            self.max_signatures_per_txn.as_move_value(),
            self.max_exp_horizon_secs.as_move_value(),
            self.training_wheels_pubkey.as_move_value(),
            self.max_commited_epk_bytes.as_move_value(),
            self.max_iss_val_bytes.as_move_value(),
            self.max_extra_field_bytes.as_move_value(),
            self.max_jwt_header_b64_bytes.as_move_value(),
        ]))
    }
}

/// WARNING: This struct uses resource groups on the Move side. Do NOT implement OnChainConfig
/// for it, since `OnChainConfig::fetch_config` does not work with resource groups (yet).
impl MoveStructType for Configuration {
    const MODULE_NAME: &'static IdentStr = ident_str!(KEYLESS_ACCOUNT_MODULE_NAME);
    const STRUCT_NAME: &'static IdentStr = ident_str!("Configuration");
}

impl Configuration {
    /// Should only be used for testing.
    pub const OVERRIDE_AUD_FOR_TESTING: &'static str = "test.recovery.aud";

    pub fn new_for_devnet() -> Configuration {
        Configuration {
            override_aud_vals: vec![Self::OVERRIDE_AUD_FOR_TESTING.to_owned()],
            max_signatures_per_txn: 3,
            max_exp_horizon_secs: 10_000_000, // ~115.74 days
            training_wheels_pubkey: None,
            max_commited_epk_bytes: circuit_constants::MAX_COMMITED_EPK_BYTES,
            max_iss_val_bytes: circuit_constants::MAX_ISS_VAL_BYTES,
            max_extra_field_bytes: circuit_constants::MAX_EXTRA_FIELD_BYTES,
            max_jwt_header_b64_bytes: circuit_constants::MAX_JWT_HEADER_B64_BYTES,
        }
    }

    pub fn new_for_testing() -> Configuration {
        let mut config = Self::new_for_devnet();
        config.max_exp_horizon_secs = TESTING_EXP_HORIZON_SECS + 1; // ~31,689 years
        config
    }

    pub fn is_allowed_override_aud(&self, override_aud_val: &String) -> Result<(), VMStatus> {
        let matches = self
            .override_aud_vals
            .iter()
            .filter(|&e| e.eq(override_aud_val))
            .count();

        if matches == 0 {
            Err(invalid_signature!(format!(
                "override aud is not allow-listed in 0x1::{}",
                KEYLESS_ACCOUNT_MODULE_NAME
            )))
        } else {
            Ok(())
        }
    }
}

impl OnChainConfig for Configuration {
    const MODULE_IDENTIFIER: &'static str = KEYLESS_ACCOUNT_MODULE_NAME;
    const TYPE_IDENTIFIER: &'static str = "Configuration";
}<|MERGE_RESOLUTION|>--- conflicted
+++ resolved
@@ -2,16 +2,12 @@
 // SPDX-License-Identifier: Apache-2.0
 
 use crate::{
-<<<<<<< HEAD
-    invalid_signature, keyless::circuit_constants, move_utils::as_move_value::AsMoveValue,
-=======
     invalid_signature,
     keyless::{
         circuit_constants, circuit_testcases::SAMPLE_EXP_HORIZON_SECS, KEYLESS_ACCOUNT_MODULE_NAME,
     },
     move_utils::as_move_value::AsMoveValue,
     on_chain_config::OnChainConfig,
->>>>>>> c1ea4886
 };
 use move_core_types::{
     ident_str,
@@ -21,12 +17,6 @@
     vm_status::{StatusCode, VMStatus},
 };
 use serde::{Deserialize, Serialize};
-
-/// The name of the Move module for keyless accounts deployed at 0x1.
-pub const KEYLESS_ACCOUNT_MODULE_NAME: &str = "keyless_account";
-
-/// ~31,710 years
-pub(crate) const TESTING_EXP_HORIZON_SECS: u64 = 999_999_999_999;
 
 /// Reflection of aptos_framework::keyless_account::Configuration
 #[derive(Serialize, Deserialize, Eq, PartialEq, Debug)]
@@ -82,7 +72,7 @@
 
     pub fn new_for_testing() -> Configuration {
         let mut config = Self::new_for_devnet();
-        config.max_exp_horizon_secs = TESTING_EXP_HORIZON_SECS + 1; // ~31,689 years
+        config.max_exp_horizon_secs = SAMPLE_EXP_HORIZON_SECS + 1; // ~31,689 years
         config
     }
 
