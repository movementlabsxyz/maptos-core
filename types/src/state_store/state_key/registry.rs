// Copyright © Aptos Foundation
// SPDX-License-Identifier: Apache-2.0

use crate::{
    access_path::AccessPath,
    state_store::{
        state_key::inner::{StateKeyInner, StateKeyInnerHasher},
        table::TableHandle,
    },
};
use anyhow::Result;
use aptos_crypto::{hash::CryptoHasher, HashValue};
use aptos_infallible::RwLock;
use bytes::Bytes;
use hashbrown::HashMap;
use move_core_types::{
    account_address::AccountAddress,
    identifier::{IdentStr, Identifier},
    language_storage::StructTag,
};
use once_cell::sync::Lazy;
use std::{
    mem,
    borrow::Borrow,
    hash::{Hash, Hasher},
    sync::{Arc, Weak},
};

#[derive(Debug)]
pub struct Entry {
    pub deserialized: StateKeyInner,
    pub encoded: Bytes,
    pub hash_value: HashValue,
}

impl Entry {
    fn new(deserialized: StateKeyInner, encoded: Bytes, hash_value: HashValue) -> Self {
        Entry {
            deserialized,
            encoded,
            hash_value,
        }
    }
}

impl Drop for Entry {
    fn drop(&mut self) {
        match &self.deserialized {
            StateKeyInner::AccessPath(AccessPath { address, path }) => {
                use crate::access_path::Path;

                match &bcs::from_bytes::<Path>(path).expect("Failed to deserialize Path.") {
                    Path::Code(module_id) => REGISTRY
                        .module(address, &module_id.name)
                        .maybe_remove(&module_id.address, &module_id.name),
                    Path::Resource(struct_tag) => REGISTRY
                        .resource(struct_tag, address)
                        .maybe_remove(struct_tag, address),
                    Path::ResourceGroup(struct_tag) => REGISTRY
                        .resource_group(struct_tag, address)
                        .maybe_remove(struct_tag, address),
                }
            },
            StateKeyInner::TableItem { handle, key } => {
                REGISTRY.table_item(handle, key).maybe_remove(handle, key)
            },
            StateKeyInner::Raw(bytes) => REGISTRY.raw(bytes).maybe_remove(bytes, &()),
        }
    }
}

pub(crate) struct TwoKeyRegistry<Key1, Key2> {
    inner: RwLock<HashMap<Key1, HashMap<Key2, Weak<Entry>>>>,
}

impl<Key1, Key2> TwoKeyRegistry<Key1, Key2>
where
    Key1: Clone + Eq + Hash,
    Key2: Clone + Eq + Hash,
{
    fn read_lock_try_get<Ref1, Ref2>(&self, key1: &Ref1, key2: &Ref2) -> Option<Arc<Entry>>
    where
        Key1: Borrow<Ref1>,
        Key2: Borrow<Ref2>,
        Ref1: Eq + Hash + ?Sized,
        Ref2: Eq + Hash + ?Sized,
    {
        self.inner
            .read()
            .get(key1)
            .and_then(|m| m.get(key2))
            .and_then(|weak| weak.upgrade())
    }

    fn insert_key2(map2: &mut HashMap<Key2, Weak<Entry>>, key2: Key2, entry: Entry) -> Arc<Entry> {
        let entry = Arc::new(entry);
        map2.insert(key2, Arc::downgrade(&entry));
        entry
    }

    fn write_lock_get_or_add<Ref1, Ref2, Gen>(
        &self,
        key1: &Ref1,
        key2: &Ref2,
        inner_gen: Gen,
    ) -> Result<Arc<Entry>>
    where
        Key1: Borrow<Ref1>,
        Key2: Borrow<Ref2>,
        Ref1: Eq + Hash + ToOwned<Owned = Key1> + ?Sized,
        Ref2: Eq + Hash + ToOwned<Owned = Key2> + ?Sized,
        Gen: FnOnce() -> Result<StateKeyInner>,
    {
        // generate the entry content outside the lock
        // n.b. construct Entry only when decided to insert to registry, to save on drop
        let deserialized = inner_gen()?;
        let encoded = deserialized.encode().expect("Failed to encode StateKey.");
        let hash_value = {
            let mut state = StateKeyInnerHasher::default();
            state.update(&encoded);
            state.finish()
        };

        let mut locked = self.inner.write();

        Ok(match locked.get_mut(key1) {
            None => {
                let mut map2 = locked.entry(key1.to_owned()).insert(HashMap::new());
                let entry = Entry::new(deserialized, encoded, hash_value);
                Self::insert_key2(map2.get_mut(), key2.to_owned(), entry)
            },
            Some(map2) => match map2.get(key2) {
                None => {
                    let entry = Entry::new(deserialized, encoded, hash_value);
                    Self::insert_key2(map2, key2.to_owned(), entry)
                },
                Some(weak) => match weak.upgrade() {
                    Some(entry) => {
                        // some other thread has added it
                        entry
                    },
                    None => {
                        // previous version of this key is being dropped.
                        let entry = Entry::new(deserialized, encoded, hash_value);
                        Self::insert_key2(map2, key2.to_owned(), entry)
                    },
                },
            },
        })
    }

    fn maybe_remove(&self, key1: &Key1, key2: &Key2) {
<<<<<<< HEAD
        // If the entry is removed, it must be dropped outside of the lock
        // to prevent lock reentrancy
        let mut maybe_entry = None;
        {
            let mut locked = self.inner.write();
            if let Some(map2) = locked.get_mut(key1) {
                if let Some(entry) = map2.get(key2) {
                    maybe_entry = entry.upgrade();
                    if maybe_entry.is_none() {
                        map2.remove(key2);
                    }
                }
                if map2.is_empty() {
                    locked.remove(key1);
=======
        let mut locked = self.inner.write();
        if let Some(map2) = locked.get_mut(key1) {
            if let Some(entry) = map2.get(key2) {
                if entry.strong_count() == 0 {
                    map2.remove(key2);
                    if map2.is_empty() {
                        locked.remove(key1);
                    }
>>>>>>> c1ea4886
                }
            }
        }
        mem::drop(maybe_entry);
    }

    pub fn get_or_add<Ref1, Ref2, Gen>(
        &self,
        key1: &Ref1,
        key2: &Ref2,
        inner_gen: Gen,
    ) -> Result<Arc<Entry>>
    where
        Key1: Borrow<Ref1>,
        Key2: Borrow<Ref2>,
        Ref1: Eq + Hash + ToOwned<Owned = Key1> + ?Sized,
        Ref2: Eq + Hash + ToOwned<Owned = Key2> + ?Sized,
        Gen: FnOnce() -> Result<StateKeyInner>,
    {
        if let Some(entry) = self.read_lock_try_get(key1, key2) {
            return Ok(entry);
        }

        self.write_lock_get_or_add(key1, key2, inner_gen)
    }
}

impl<Key1, Key2> Default for TwoKeyRegistry<Key1, Key2> {
    fn default() -> Self {
        Self {
            inner: RwLock::new(HashMap::new()),
        }
    }
}

pub static REGISTRY: Lazy<StateKeyRegistry> = Lazy::new(StateKeyRegistry::default);

const NUM_RESOURCE_SHARDS: usize = 8;
const NUM_RESOURCE_GROUP_SHARDS: usize = 8;
const NUM_MODULE_SHARDS: usize = 8;
const NUM_TABLE_ITEM_SHARDS: usize = 8;
const NUM_RAW_SHARDS: usize = 4;

#[derive(Default)]
pub struct StateKeyRegistry {
    resource_shards: [TwoKeyRegistry<StructTag, AccountAddress>; NUM_RESOURCE_SHARDS],
    resource_group_shards: [TwoKeyRegistry<StructTag, AccountAddress>; NUM_RESOURCE_GROUP_SHARDS],
    module_shards: [TwoKeyRegistry<AccountAddress, Identifier>; NUM_MODULE_SHARDS],
    table_item_shards: [TwoKeyRegistry<TableHandle, Vec<u8>>; NUM_TABLE_ITEM_SHARDS],
    raw_shards: [TwoKeyRegistry<Vec<u8>, ()>; NUM_RAW_SHARDS], // for tests only
}

impl StateKeyRegistry {
    pub fn hash_address_and_name(address: &AccountAddress, name: &[u8]) -> usize {
        let mut hasher = fxhash::FxHasher::default();
        hasher.write_u8(address.as_ref()[AccountAddress::LENGTH - 1]);
        if !name.is_empty() {
            hasher.write_u8(name[0]);
            hasher.write_u8(name[name.len() - 1]);
        }
        hasher.finish() as usize
    }

    pub(crate) fn resource(
        &self,
        struct_tag: &StructTag,
        address: &AccountAddress,
    ) -> &TwoKeyRegistry<StructTag, AccountAddress> {
        &self.resource_shards
            [Self::hash_address_and_name(address, struct_tag.name.as_bytes()) % NUM_RESOURCE_SHARDS]
    }

    pub(crate) fn resource_group(
        &self,
        struct_tag: &StructTag,
        address: &AccountAddress,
    ) -> &TwoKeyRegistry<StructTag, AccountAddress> {
        &self.resource_group_shards[Self::hash_address_and_name(
            address,
            struct_tag.name.as_bytes(),
        ) % NUM_RESOURCE_GROUP_SHARDS]
    }

    pub(crate) fn module(
        &self,
        address: &AccountAddress,
        name: &IdentStr,
    ) -> &TwoKeyRegistry<AccountAddress, Identifier> {
        &self.module_shards
            [Self::hash_address_and_name(address, name.as_bytes()) % NUM_MODULE_SHARDS]
    }

    pub(crate) fn table_item(
        &self,
        handle: &TableHandle,
        key: &[u8],
    ) -> &TwoKeyRegistry<TableHandle, Vec<u8>> {
        &self.table_item_shards[Self::hash_address_and_name(&handle.0, key) % NUM_MODULE_SHARDS]
    }

    pub(crate) fn raw(&self, bytes: &[u8]) -> &TwoKeyRegistry<Vec<u8>, ()> {
        &self.raw_shards[Self::hash_address_and_name(&AccountAddress::ONE, bytes) % NUM_RAW_SHARDS]
    }
}<|MERGE_RESOLUTION|>--- conflicted
+++ resolved
@@ -20,7 +20,6 @@
 };
 use once_cell::sync::Lazy;
 use std::{
-    mem,
     borrow::Borrow,
     hash::{Hash, Hasher},
     sync::{Arc, Weak},
@@ -150,22 +149,6 @@
     }
 
     fn maybe_remove(&self, key1: &Key1, key2: &Key2) {
-<<<<<<< HEAD
-        // If the entry is removed, it must be dropped outside of the lock
-        // to prevent lock reentrancy
-        let mut maybe_entry = None;
-        {
-            let mut locked = self.inner.write();
-            if let Some(map2) = locked.get_mut(key1) {
-                if let Some(entry) = map2.get(key2) {
-                    maybe_entry = entry.upgrade();
-                    if maybe_entry.is_none() {
-                        map2.remove(key2);
-                    }
-                }
-                if map2.is_empty() {
-                    locked.remove(key1);
-=======
         let mut locked = self.inner.write();
         if let Some(map2) = locked.get_mut(key1) {
             if let Some(entry) = map2.get(key2) {
@@ -174,11 +157,9 @@
                     if map2.is_empty() {
                         locked.remove(key1);
                     }
->>>>>>> c1ea4886
                 }
             }
         }
-        mem::drop(maybe_entry);
     }
 
     pub fn get_or_add<Ref1, Ref2, Gen>(
